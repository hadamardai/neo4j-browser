--- conflicted
+++ resolved
@@ -20,12 +20,7 @@
 
 import React from 'react'
 import { connect } from 'react-redux'
-<<<<<<< HEAD
-import DBMSInfo from '../DBMSInfo/DBMSInfo'
-import Favorites from './Favorites'
-=======
 import DatabaseInfo from '../DatabaseInfo/DatabaseInfo'
->>>>>>> 48e43731
 import Documents from './Documents'
 import About from './About'
 import Favorites from './favorites'
@@ -50,71 +45,6 @@
   AboutIcon
 } from 'browser-components/icons/Icons'
 
-<<<<<<< HEAD
-class Sidebar extends Component {
-  render () {
-    const openDrawer = this.props.openDrawer
-    const onNavClick = this.props.onNavClick
-    const DBMSDrawer = DBMSInfo
-    const FavoritesDrawer = Favorites
-    const DocumentsDrawer = Documents
-    const SettingsDrawer = Settings
-    const AboutDrawer = About
-    const topNavItemsList = [
-      {
-        name: 'DBMS',
-        title: 'DBMS Information',
-        icon: isOpen => (
-          <DatabaseIcon
-            isOpen={isOpen}
-            connectionState={this.props.neo4jConnectionState}
-            title='Database'
-          />
-        ),
-        content: DBMSDrawer
-      },
-      {
-        name: 'Favorites',
-        title: 'Favorites',
-        icon: isOpen => <FavoritesIcon isOpen={isOpen} title='Favorites' />,
-        content: FavoritesDrawer
-      },
-      {
-        name: 'Documents',
-        title: 'Documentation',
-        icon: isOpen => <DocumentsIcon isOpen={isOpen} title='Documentation' />,
-        content: DocumentsDrawer
-      }
-    ]
-    const bottomNavItemsList = [
-      {
-        name: 'Sync',
-        title: 'Cloud Services',
-        icon: isOpen => (
-          <CloudSyncIcon
-            isOpen={isOpen}
-            connected={this.props.syncConnected}
-            title='Cloud Services'
-          />
-        ),
-        content: BrowserSync
-      },
-      {
-        name: 'Settings',
-        title: 'Browser Settings',
-        icon: isOpen => (
-          <SettingsIcon isOpen={isOpen} title='Browser Settings' />
-        ),
-        content: SettingsDrawer
-      },
-      {
-        name: 'About',
-        title: 'About Neo4j',
-        icon: isOpen => <AboutIcon isOpen={isOpen} title='About Neo4j' />,
-        content: AboutDrawer
-      }
-    ]
-=======
 function Sidebar (props) {
   const openDrawer = props.openDrawer
   const onNavClick = props.onNavClick
@@ -181,7 +111,6 @@
       content: AboutDrawer
     }
   ]
->>>>>>> 48e43731
 
   return (
     <TabNavigation
