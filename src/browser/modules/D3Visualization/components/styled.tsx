/*
 * Copyright (c) "Neo4j"
 * Neo4j Sweden AB [http://neo4j.com]
 *
 * This file is part of Neo4j.
 *
 * Neo4j is free software: you can redistribute it and/or modify
 * it under the terms of the GNU General Public License as published by
 * the Free Software Foundation, either version 3 of the License, or
 * (at your option) any later version.
 *
 * This program is distributed in the hope that it will be useful,
 * but WITHOUT ANY WARRANTY; without even the implied warranty of
 * MERCHANTABILITY or FITNESS FOR A PARTICULAR PURPOSE.  See the
 * GNU General Public License for more details.
 *
 * You should have received a copy of the GNU General Public License
 * along with this program.  If not, see <http://www.gnu.org/licenses/>.
 */

import styled from 'styled-components'

export const legendRowHeight = 32
export const inspectorFooterContractedHeight = 22
const pMarginTop = 6

export const StyledSvgWrapper = styled.div`
  line-height: 0;
  height: 100%;
  position: relative;
  > svg {
    height: 100%;
    width: 100%;
    background-color: ${props => props.theme.frameBackground};
    .node {
      cursor: pointer;
      > .ring {
        fill: none;
        opacity: 0;
        stroke: #6ac6ff;
      }
      &.selected {
        > .ring {
          stroke: #fdcc59;
          opacity: 0.3;
        }
      }
      &:hover {
        > .ring {
          stroke: #6ac6ff;
          opacity: 0.3;
        }
      }
    }
    .relationship {
      > text {
        fill: ${props => props.theme.primaryText};
      }
      > .overlay {
        opacity: 0;
        fill: #6ac6ff;
      }
      &.selected {
        > .overlay {
          fill: #fdcc59;
          opacity: 0.3;
        }
      }
      &:hover {
        > .overlay {
          fill: #6ac6ff;
          opacity: 0.3;
        }
      }
    }
    .remove_node {
      .expand_node {
        &:hover {
          border: 2px #000 solid;
        }
      }
    }
    .outline {
      cursor: pointer;
    }
    path {
      &.context-menu-item {
        stroke-width: 2px;
        fill: ${props => props.theme.primaryBackground};
      }
    }
    text {
      line-height: normal;
      &.context-menu-item {
        fill: #fff;
        text-anchor: middle;
        pointer-events: none;
        font-size: 14px;
      }
    }
    .context-menu-item {
      cursor: pointer;
      &:hover {
        fill: #b9b9b9;
        font-size: 14px;
      }
    }
  }
`

export const StyledGraphAreaContainer = styled.div`
  position: relative;
  height: 100%;
`

export const StyledStream = styled.div`
  padding: 0;
  display: flex;
  flex-direction: column;
`

export const p = styled.div`
  margin-top: ${pMarginTop}px;
  font-size: 12px;
  width: 100%;
  white-space: normal;
`

export const StyledRowToggle = styled.div`
  float: right;
  display: block;
  width: 21px;
  height: 21px;
  line-height: 21px;
  text-align: center;
  cursor: pointer;
`
export const StyledCaret = styled.div`
  font-size: 17px;
  vertical-align: middle;
`

export const StyledInspectorFooter = styled.div`
  margin-top: 6px;
  font-size: 12px;
  width: 100%;
  white-space: normal;
  overflow: scroll;
  &.contracted {
    max-height: ${inspectorFooterContractedHeight}px;
    overflow: hidden;
  }
`

export const StyledDetailsStatusContents = styled.div`
  margin-top: 6px;
  font-size: 12px;
  width: 100%;
  white-space: normal;
  overflow: auto;
  &.contracted {
    max-height: ${inspectorFooterContractedHeight}px;
    overflow: hidden;
  }
`

export const StyledInspectorFooterRow = styled.ul`
  list-style: none;
  word-break: break-word;
  line-height: 21px;
`

export const StyledInspectorFooterRowListKeyValuePair = styled.div`
  flex: 1;
  display: flex;
`

export const StyledInspectorFooterRowListKey = styled.div`
  float: left;
  font-weight: 800;
  flex: 1;
`

export const StyledInspectorFooterRowListValue = styled.div`
  padding: 0 3px;
  overflow: hidden;
  float: left;
  white-space: pre-wrap;
  flex: 3;
`

export const StyledInlineList = styled.ul`
  padding-left: 0;
  list-style: none;
  word-break: break-word;
`

export const StyledInlineListStylePicker = styled(StyledInlineList)<{
  frameHeight: number
}>`
  display: grid;
  overflow-y: auto;
  max-height: ${props => props.frameHeight - 75}px;
  background: ${props => props.theme.editorBackground};
  color: ${props => props.theme.primaryText};
`

export const StyledInlineListItem = styled.li`
  display: inline-block;
  padding-right: 5px;
  padding-left: 5px;
`

export const StyledStatusBarWrapper = styled.div`
  height: 68px;
  display: none;
`

export const StyledStatusBar = styled.div<{ fullscreen?: boolean }>`
  min-height: 39px;
  line-height: 39px;
  color: ${props => props.theme.secondaryText};
  font-size: 13px;
  position: ${props => (props.fullscreen ? 'fixed' : 'absolute')};
  z-index: ${props => (props.fullscreen ? 1 : 'auto')};
  background-color: ${props => props.theme.frameBackground};
  white-space: nowrap;
  overflow: hidden;
  bottom: 0;
  left: 0;
  right: 0;
  border-top: ${props => props.theme.inFrameBorder};
`

export const StyledDetailsStatusBar = styled.div`
  color: ${props => props.theme.secondaryText};
  font-size: 13px;
  white-space: nowrap;
  border-top: ${props => props.theme.inFrameBorder};
  width: 100%;
  height: 100%;
`

export const StyledStatus = styled.div`
  position: relative;
  float: left;
  padding-left: 16px;
  margin-top: 0;
  margin-bottom: 0;
  width: 100%;
  margin-top: 3px;
  max-height: 64px;
  overflow: auto;
`

export const StyledDetailsStatus = styled.div`
  position: relative;
  float: left;
  padding-left: 16px;
  margin-top: 0;
  margin-bottom: 0;
  width: 100%;
  margin-top: 3px;
`

export const StyledInspectorFooterRowListPair = styled(StyledInlineListItem)`
  vertical-align: middle;
  font-size: 13px;
`

export const StyledInspectorFooterRowListPairAlternatingRows = styled(
  StyledInspectorFooterRowListPair
)<{
  isFirstOrEvenRow: boolean
}>`
  display: flex;
  padding: 5px;
  background: ${props =>
    props.isFirstOrEvenRow
      ? props.theme.alteringTableRowBackground
      : props.theme.editorBackground};
`

export const StyledInspectorClipboardCopyAll = styled.div`
  display: flex;
`

export const StyledToken = styled(StyledInlineListItem)`
  display: inline-block;
  font-weight: bold;
  line-height: 1em;
  text-align: center;
  white-space: nowrap;
  vertical-align: baseline;
  user-select: none;
  font-size: 12px;
  margin-right: 5px;
  cursor: pointer;
`
export const StyledLabelToken = styled(StyledToken)`
  padding: 4px 7px 4px 9px;
  border-radius: 20px;
`
export const StyledTokenRelationshipType = styled(StyledToken)`
  padding: 4px 7px 4px 5px;
  border-radius: 3px;
`

export const tokenPropertyKey = styled(StyledToken)`
  padding: 3px 5px 3px 5px;
`
export const StyledTokenContextMenuKey = styled(StyledLabelToken)`
  color: #f9fbfd;
  background-color: #d2d5da;
  padding: 4px 9px;
`

export const StyledTokenCount = styled.span`
  font-weight: normal;
`
export const StyledLegendContents = styled.ul`
  float: left;
  line-height: 1em;
  position: relative;
  top: 3px;
  top: -1px;
`

export const StyledLegendRow = styled.div`
  border-bottom: transparent;
  &.contracted {
    max-height: ${legendRowHeight}px;
    overflow: hidden;
  }
  border-bottom: ${props => props.theme.inFrameBorder};
`

export const StyledLegend = styled.div`
  position: absolute;
  z-index: 1;
  right: 0;
  left: 0;
  padding: 0 15px;
`
export const StyledLegendInlineList = styled(StyledInlineList)`
  padding: 7px 9px 0px 10px;
`
export const StyledLegendInlineListItem = styled(StyledInlineListItem)`
  display: inline-block;
  margin-bottom: 3px;
`
export const StyledPickerListItem = styled(StyledInlineListItem)`
  padding-right: 5px;
  padding-left: 0;
  vertical-align: middle;
  line-height: 0;
`

export const StyledPickerSelector = styled.a`
  background-color: #aaa;
  display: inline-block;
  height: 12px;
  width: 12px;
  margin-top: 1px;
  line-height: 0;
  cursor: pointer;
  opacity: 0.4;
  &:hover {
    opacity: 1;
  }
  &.active {
    opacity: 1;
  }
`
export const StyledCircleSelector = styled(StyledPickerSelector)`
  border-radius: 50%;
`
export const StyledCaptionSelector = styled.a`
  cursor: pointer;
  user-select: none;
  display: inline-block;
  padding: 1px 6px;
  font-size: 12px;
  line-height: 1em;
  color: #9195a0;
  border: 1px solid #9195a0;
  overflow: hidden;
  border-radius: 0.25em;
  margin-right: 0;
  font-weight: bold;
  &:hover {
    border-color: #aaa;
    color: #aaa;
    text-decoration: none;
  }
  &.active {
    color: white;
    background-color: #9195a0;
  }
`

export const StyledFullSizeContainer = styled.div`
  position: relative;
  height: 100%;
`

export const StyledInspectorFooterStatusMessage = styled.div`
  font-weight: bold;
`

<<<<<<< HEAD
export const StyledZoomHolder = styled.div<{ fullscreen: boolean }>`
  position: ${props => (props.fullscreen ? 'fixed' : 'absolute')};
  bottom: 39px;
  right: 0;
=======
export const StyledZoomHolder = styled.div`
  position: absolute;
  left: 0;
  top: 0
>>>>>>> a2a402a6
  padding: 6px 6px 0 6px;
  border-left: ${props => props.theme.inFrameBorder};
  border-right: ${props => props.theme.inFrameBorder};
  border-top: ${props => props.theme.inFrameBorder};
  background: ${props => props.theme.frameSidebarBackground};
`

export const StyledZoomButton = styled.button`
  display: list-item;
  list-style-type: none;
  margin-bottom: 10px;
  border: none;
  color: ${props => props.theme.frameButtonTextColor}
  background: transparent;
  border-color: black;
  padding: 2px 6px 3px;
  &:hover {
    opacity: 0.7;
  }
  &:focus {
    outline: none;
  }
  &.faded {
    opacity: 0.3;
    cursor: auto;
    &:hover {
      color: ${props => props.theme.frameButtonTextColor}
    }
  }
`

export const StyledNodeInspectorCollapsedButton = styled.div`
  position: absolute;
  display: flex;
  right: 0;
  top: 0;
  z-index: 1;
  background: ${props => props.theme.editorBackground};
  color: ${props => props.theme.primaryText};
  border-radius: 2px;
  width: 24px;
  height: 24px;
  align-items: center;
  justify-content: center;
  cursor: pointer;
`
export const StyledNodeInspectorContainer = styled.div`
  position: absolute;
  display: flex;
  flex-direction: column;
  right: 0;
  height: calc(100% - 39px); // 39px is Inspector footer height
  top: 0;
  z-index: 1;
  width: 25%;
  background: ${props => props.theme.editorBackground};
  color: ${props => props.theme.primaryText};
  overflow-y: auto;
  padding: 0 10px;
`
export const StyledNodeInspectorTopMenu = styled.div`
  height: 20px;
  margin: 10px 0 10px 0;
  display: flex;
  flex-direction: row;
`

export const StyledNodeInspectorPane = styled.div<{
  isActive: boolean
}>`
  cursor: pointer;
  margin: 0 15px;
  border-bottom: ${props => (props.isActive ? '1px solid #018BFF' : 'none')};
  font-weight: ${props => (props.isActive ? 'bold' : 'normal')};
`

export const StyledNodeInspectorTopMenuChevron = styled.div`
  cursor: pointer;
  position: absolute;
  margin-right: 15px;
  right: 0;
`<|MERGE_RESOLUTION|>--- conflicted
+++ resolved
@@ -408,17 +408,10 @@
   font-weight: bold;
 `
 
-<<<<<<< HEAD
 export const StyledZoomHolder = styled.div<{ fullscreen: boolean }>`
   position: ${props => (props.fullscreen ? 'fixed' : 'absolute')};
-  bottom: 39px;
-  right: 0;
-=======
-export const StyledZoomHolder = styled.div`
-  position: absolute;
   left: 0;
   top: 0
->>>>>>> a2a402a6
   padding: 6px 6px 0 6px;
   border-left: ${props => props.theme.inFrameBorder};
   border-right: ${props => props.theme.inFrameBorder};
