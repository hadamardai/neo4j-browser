import React from 'react'
import { withBus } from 'react-suber'

import bolt from 'services/bolt/bolt'
import { listRolesQuery, createDatabaseUser, addRoleToUser } from 'shared/modules/cypher/boltUserHelper'
import { CYPHER_REQUEST } from 'shared/modules/cypher/cypherDuck'

import RolesSelector from './RolesSelector'
import FrameTemplate from '../Stream/FrameTemplate'
import FrameError from '../Stream/FrameError'
import FrameSuccess from '../Stream/FrameSuccess'

<<<<<<< HEAD
import { FormButton } from 'nbnmui/buttons'
import { CloseIcon } from 'nbnmui/icons/Icons'
=======
import Table from 'grommet/components/Table'
import TableHeader from 'grommet/components/TableHeader'
import { ActionButton } from 'nbnmui/buttons'
import TextInput from 'grommet/components/TextInput'
import CheckBox from 'grommet/components/CheckBox'
import Notification from 'grommet/components/Notification'
import CloseIcon from 'grommet/components/icons/base/Close'
>>>>>>> fa0e443e

export class UserAdd extends React.Component {
  constructor (props) {
    super(props)
    this.state = {
      availableRoles: this.props.availableRoles || [],
      roles: this.props.roles || [],
      username: '',
      password: '',
      confirmPassword: '',
      forcePasswordChange: false,
      errors: null,
      success: null
    }
  }
  componentWillMount () {
    this.getRoles()
  }
  extractUserNameAndRolesFromBolt (result) {
    let tableArray = bolt.recordsToTableArray(result.records)
    tableArray.shift()
    return tableArray
  }
  removeRole (role) {
    const roles = this.state.roles.slice()
    roles.splice(this.state.roles.indexOf(role), 1)
    return roles
  }
  listRoles () {
    return this.state.roles.map((role, i) => {
      return (
<<<<<<< HEAD
        <FormButton key={i} label={role} icon={<CloseIcon />} onClick={() => {
=======
        <ActionButton key={v4()} label={role} icon={<CloseIcon />} onClick={() => {
>>>>>>> fa0e443e
          this.setState({roles: this.removeRole(role)})
        }} />
      )
    })
  }
  addRoles () {
    let errors = []
    this.state.roles.forEach((role) => {
      this.props.bus.self(
        CYPHER_REQUEST,
        {query: addRoleToUser(this.state.username, role)},
        (response) => {
          if (!response.success) {
            return errors.add(response.error)
          }
        }
      )
    })
    if (errors.length > 0) {
      return this.setState({errors: errors})
    }
    return this.setState({success: `${this.state.username} created`})
  }
  getRoles () {
    this.props.bus.self(
      CYPHER_REQUEST,
      {query: listRolesQuery()},
      (response) => {
        if (!response.success) {
          return this.setState({errors: ['Unable to create user', response.error]})
        }
        const flatten = arr => arr.reduce((a, b) => a.concat(Array.isArray(b) ? flatten(b) : b), [])
        return this.setState({availableRoles: flatten(this.extractUserNameAndRolesFromBolt(response.result))})
      })
  }
  submit () {
    this.setState({success: null, errors: null})
    let errors = []
    if (!this.state.username) errors.push('Missing username')
    if (!this.state.password) errors.push('Missing password')
    if (!(this.state.password === this.state.confirmPassword)) errors.push('Passwords are not the same')
    if (errors.length !== 0) {
      return this.setState({errors: errors})
    } else {
      this.setState({errors: null})
      return this.createUser()
    }
  }
  createUser () {
    this.props.bus.self(
      CYPHER_REQUEST,
      {query: createDatabaseUser(this.state)},
      (response) => {
        if (!response.success) {
          return this.setState({errors: ['Unable to create user', response.error]})
        }
        return this.addRoles.bind(this)
      })
  }
  updateUsername (event) {
    return this.setState({username: event.target.value})
  }
  updatePassword (event) {
    return this.setState({password: event.target.value})
  }
  confirmUpdatePassword (event) {
    return this.setState({confirmPassword: event.target.value})
  }
  updateForcePasswordChange (event) {
    return this.setState({forcePasswordChange: !this.state.forcePasswordChange})
  }
  availableRoles () {
    return this.state.availableRoles.filter(role => this.state.roles.indexOf(role) < 0)
  }
  render () {
    const listOfAvailableRoles = (this.state.availableRoles)
      ? (<RolesSelector roles={this.availableRoles()} onChange={(event) => {
        this.setState({roles: this.state.roles.concat([event.target.value])})
      }} />)
      : '-'
    const tableHeaders = ['Username', 'Roles(s)', 'Set Password', 'Confirm Password', 'Force Password Change'].map((heading, i) => {
      return (<th key={i}>{heading}</th>)
    })
    const errors = (this.state.errors) ? this.state.errors.join(', ') : null
    const frameContents = (
<<<<<<< HEAD
      <table>
        <thead>
          <tr>
            {tableHeaders}
          </tr>
        </thead>
        <tbody>
          <tr>
            <td>
              <input className='username' onChange={this.updateUsername.bind(this)} />
            </td>
            <td>
              {listOfAvailableRoles}
              {this.listRoles()}
            </td>
            <td>
              <input onChange={this.updatePassword.bind(this)} type='password' />
            </td>
            <td>
              <input onChange={this.confirmUpdatePassword.bind(this)} type='password' />
            </td>
            <td>
              <input onClick={this.updateForcePasswordChange.bind(this)} type='checkbox' />
            </td>
          </tr>
          <tr>
            <td>
              <FormButton onClick={this.submit.bind(this)} label='Add User' />
            </td>
          </tr>
        </tbody>
      </table>
=======
      <div>
        <Table>
          <TableHeader labels={['Username', 'Roles(s)', 'Set Password', 'Confirm Password', 'Force Password Change']} />
          <tbody>
            <tr>
              <td>
                <TextInput className='username' onDOMChange={this.updateUsername.bind(this)} />
              </td>
              <td>
                {listOfAvailableRoles}
                {this.listRoles()}
              </td>
              <td>
                <TextInput onDOMChange={this.updatePassword.bind(this)} type='password' />
              </td>
              <td>
                <TextInput onDOMChange={this.confirmUpdatePassword.bind(this)} type='password' />
              </td>
              <td>
                <CheckBox onClick={this.updateForcePasswordChange.bind(this)} />
              </td>
            </tr>
            <tr>
              <td>
                <ActionButton onClick={this.submit.bind(this)} label='Add User' />
              </td>
            </tr>
          </tbody>
        </Table>
        {this.state.errors == null ? null : <Notification status='warning' state={this.state.errors.join(', ')} message='Form not complete' />}
        {this.state.success ? <Notification status='ok' message={this.state.success} /> : null}
      </div>
>>>>>>> fa0e443e
    )
    return (
      <FrameTemplate
        header={this.props.frame}
        contents={frameContents}
      >
        <FrameError message={errors} />
        <FrameSuccess message={this.state.success} />
      </FrameTemplate>

    )
  }
}

export default withBus(UserAdd)<|MERGE_RESOLUTION|>--- conflicted
+++ resolved
@@ -10,18 +10,8 @@
 import FrameError from '../Stream/FrameError'
 import FrameSuccess from '../Stream/FrameSuccess'
 
-<<<<<<< HEAD
-import { FormButton } from 'nbnmui/buttons'
 import { CloseIcon } from 'nbnmui/icons/Icons'
-=======
-import Table from 'grommet/components/Table'
-import TableHeader from 'grommet/components/TableHeader'
-import { ActionButton } from 'nbnmui/buttons'
-import TextInput from 'grommet/components/TextInput'
-import CheckBox from 'grommet/components/CheckBox'
-import Notification from 'grommet/components/Notification'
-import CloseIcon from 'grommet/components/icons/base/Close'
->>>>>>> fa0e443e
+import { ActionButto, FormButtonn } from 'nbnmui/buttons'
 
 export class UserAdd extends React.Component {
   constructor (props) {
@@ -53,11 +43,7 @@
   listRoles () {
     return this.state.roles.map((role, i) => {
       return (
-<<<<<<< HEAD
         <FormButton key={i} label={role} icon={<CloseIcon />} onClick={() => {
-=======
-        <ActionButton key={v4()} label={role} icon={<CloseIcon />} onClick={() => {
->>>>>>> fa0e443e
           this.setState({roles: this.removeRole(role)})
         }} />
       )
@@ -143,7 +129,6 @@
     })
     const errors = (this.state.errors) ? this.state.errors.join(', ') : null
     const frameContents = (
-<<<<<<< HEAD
       <table>
         <thead>
           <tr>
@@ -176,40 +161,6 @@
           </tr>
         </tbody>
       </table>
-=======
-      <div>
-        <Table>
-          <TableHeader labels={['Username', 'Roles(s)', 'Set Password', 'Confirm Password', 'Force Password Change']} />
-          <tbody>
-            <tr>
-              <td>
-                <TextInput className='username' onDOMChange={this.updateUsername.bind(this)} />
-              </td>
-              <td>
-                {listOfAvailableRoles}
-                {this.listRoles()}
-              </td>
-              <td>
-                <TextInput onDOMChange={this.updatePassword.bind(this)} type='password' />
-              </td>
-              <td>
-                <TextInput onDOMChange={this.confirmUpdatePassword.bind(this)} type='password' />
-              </td>
-              <td>
-                <CheckBox onClick={this.updateForcePasswordChange.bind(this)} />
-              </td>
-            </tr>
-            <tr>
-              <td>
-                <ActionButton onClick={this.submit.bind(this)} label='Add User' />
-              </td>
-            </tr>
-          </tbody>
-        </Table>
-        {this.state.errors == null ? null : <Notification status='warning' state={this.state.errors.join(', ')} message='Form not complete' />}
-        {this.state.success ? <Notification status='ok' message={this.state.success} /> : null}
-      </div>
->>>>>>> fa0e443e
     )
     return (
       <FrameTemplate
