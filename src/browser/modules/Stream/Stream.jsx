--- conflicted
+++ resolved
@@ -35,11 +35,8 @@
     disconnect: DisconnectFrame,
     schema: SchemaFrame,
     help: HelpFrame,
-<<<<<<< HEAD
     queries: QueriesFrame,
-=======
     sysinfo: SysInfoFrame,
->>>>>>> 4d032e17
     default: Frame
   }
   const MyFrame = trans[type] || trans['default']
