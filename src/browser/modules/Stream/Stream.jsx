import { connect } from 'react-redux'
import CypherFrame from './CypherFrame'
import HistoryFrame from './HistoryFrame'
import PlayFrame from './PlayFrame'
import Frame from './Frame'
import PreFrame from './PreFrame'
import ParamsFrame from './ParamsFrame'
import ParamFrame from './ParamFrame'
import ErrorFrame from './ErrorFrame'
import HelpFrame from './HelpFrame'
import SchemaFrame from './SchemaFrame'
import ConnectionFrame from './Auth/ConnectionFrame'
import DisconnectFrame from './Auth/DisconnectFrame'
import UserList from '../User/UserList'
import UserAdd from '../User/UserAdd'
import { getFrames } from 'shared/modules/stream/streamDuck'
import { getRequests } from 'shared/modules/requests/requestsDuck'
import { getActiveConnectionData } from 'shared/modules/connections/connectionsDuck'
import QueriesFrame from './Queries/QueriesFrame'

export const Stream = (props) => {
  const {frames} = props
  const framesList = frames.map((frame) => {
    switch (frame.type) {
      case 'error':
        return (
          <ErrorFrame
            key={frame.id} frame={frame}
          />
        )
      case 'cypher':
        return (
          <CypherFrame
            key={frame.id}
            frame={frame}
            request={props.requests[frame.requestId]}
          />
        )
      case 'user-list':
        return (
          <UserList
            key={frame.id} frame={frame}
          />
        )
      case 'user-add':
        return (
          <UserAdd
            key={frame.id} frame={frame}
          />
        )
      case 'pre':
        return (
          <PreFrame
            key={frame.id} frame={frame}
          />
        )
      case 'play':
      case 'play-remote':
        return (
          <PlayFrame
            key={frame.id} frame={frame}
          />
        )
      case 'history':
        return (
          <HistoryFrame
            key={frame.id} frame={frame}
          />
        )
      case 'param':
        return (
          <ParamFrame
            key={frame.id}
            frame={frame}
          />
        )
      case 'params':
        return (
          <ParamsFrame
            key={frame.id}
            frame={frame}
          />
        )
      case 'connection':
        return (
          <ConnectionFrame
            key={frame.id}
            frame={frame}
          />
        )
      case 'disconnect':
        return (
          <DisconnectFrame
            key={frame.id}
            frame={frame}
            activeConnectionData={props.activeConnectionData}
          />
        )
<<<<<<< HEAD
      case 'queries':
        return (
          <QueriesFrame
            key={frame.id} frame={frame}
=======
      case 'help':
        return (
          <HelpFrame
            key={frame.id}
            frame={frame}
          />
        )
      case 'schema':
        return (
          <SchemaFrame
            key={frame.id}
            frame={frame}
>>>>>>> cfd546e6
          />
        )
      default:
        return (
          <Frame
            key={frame.id} frame={frame}
          />
        )
    }
  })
  return (
    <div id='stream' style={{
      padding: '20px',
      display: 'flex',
      flexDirection: 'column'
    }}>
      <div>
        {framesList}
      </div>
    </div>
  )
}

const mapStateToProps = (state) => {
  return {
    frames: getFrames(state),
    requests: getRequests(state),
    activeConnectionData: getActiveConnectionData(state)
  }
}

export default connect(mapStateToProps)(Stream)<|MERGE_RESOLUTION|>--- conflicted
+++ resolved
@@ -96,12 +96,12 @@
             activeConnectionData={props.activeConnectionData}
           />
         )
-<<<<<<< HEAD
       case 'queries':
         return (
           <QueriesFrame
             key={frame.id} frame={frame}
-=======
+          />
+        )
       case 'help':
         return (
           <HelpFrame
@@ -114,7 +114,6 @@
           <SchemaFrame
             key={frame.id}
             frame={frame}
->>>>>>> cfd546e6
           />
         )
       default:
