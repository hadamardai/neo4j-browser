// Jest Snapshot v1, https://goo.gl/fbAQLP

exports[`SchemaFrame renders empty 1`] = `
<div>
  <div
    style="width: 100%;"
  >
    <div>
      <div
        class="sc-dqBHgY eVMXHH"
      >
        <table
<<<<<<< HEAD
          class="sc-cBrjTV hxtzU"
=======
          class="sc-feryYK btQlYx"
>>>>>>> 47fb619f
          data-testid="schemaFrameIndexesTable"
        >
          <thead>
            <tr>
              <th
<<<<<<< HEAD
                class="sc-fkyLDJ iJTzxj table-header"
=======
                class="sc-ccSCjj AzewN table-header"
>>>>>>> 47fb619f
              >
                Indexes
              </th>
            </tr>
          </thead>
          <tbody>
            <tr
<<<<<<< HEAD
              class="sc-iCwjlJ jCtvoM table-row"
            >
              <td
                class="sc-jUpvKA jCymWc table-properties"
=======
              class="sc-cJOK jTZERD table-row"
            >
              <td
                class="sc-jKmXuR emfbvn table-properties"
>>>>>>> 47fb619f
              >
                None
              </td>
            </tr>
          </tbody>
        </table>
        <table
<<<<<<< HEAD
          class="sc-cBrjTV hxtzU"
=======
          class="sc-feryYK btQlYx"
>>>>>>> 47fb619f
          data-testid="schemaFrameConstraintsTable"
        >
          <thead>
            <tr>
              <th
<<<<<<< HEAD
                class="sc-fkyLDJ iJTzxj table-header"
=======
                class="sc-ccSCjj AzewN table-header"
>>>>>>> 47fb619f
              >
                Constraints
              </th>
            </tr>
          </thead>
          <tbody>
            <tr
<<<<<<< HEAD
              class="sc-iCwjlJ jCtvoM table-row"
            >
              <td
                class="sc-jUpvKA jCymWc table-properties"
=======
              class="sc-cJOK jTZERD table-row"
            >
              <td
                class="sc-jKmXuR emfbvn table-properties"
>>>>>>> 47fb619f
              >
                None
              </td>
            </tr>
          </tbody>
        </table>
        <br />
        <p
          class="lead"
        >
          Execute the following command to visualize what's related, and how
        </p>
        <figure>
          <pre
            class="code runnable"
          >
            <i
              class="fa fa-play-circle-o"
              style="padding-right:4px"
            />
            CALL db.schema.visualization
          </pre>
        </figure>
      </div>
    </div>
  </div>
</div>
`;

exports[`SchemaFrame renders empty for Neo4j >= 4.0 1`] = `
<div>
  <div
    style="width: 100%;"
  >
    <div>
      <div
        class="sc-dqBHgY eVMXHH"
      >
        <table
<<<<<<< HEAD
          class="sc-cBrjTV hxtzU"
=======
          class="sc-feryYK btQlYx"
>>>>>>> 47fb619f
          data-testid="schemaFrameIndexesTable"
        >
          <thead>
            <tr>
              <th
<<<<<<< HEAD
                class="sc-fkyLDJ iJTzxj table-header"
=======
                class="sc-ccSCjj AzewN table-header"
>>>>>>> 47fb619f
              >
                Index Name
              </th>
              <th
<<<<<<< HEAD
                class="sc-fkyLDJ iJTzxj table-header"
=======
                class="sc-ccSCjj AzewN table-header"
>>>>>>> 47fb619f
              >
                Type
              </th>
              <th
<<<<<<< HEAD
                class="sc-fkyLDJ iJTzxj table-header"
=======
                class="sc-ccSCjj AzewN table-header"
>>>>>>> 47fb619f
              >
                Uniqueness
              </th>
              <th
<<<<<<< HEAD
                class="sc-fkyLDJ iJTzxj table-header"
=======
                class="sc-ccSCjj AzewN table-header"
>>>>>>> 47fb619f
              >
                EntityType
              </th>
              <th
<<<<<<< HEAD
                class="sc-fkyLDJ iJTzxj table-header"
=======
                class="sc-ccSCjj AzewN table-header"
>>>>>>> 47fb619f
              >
                LabelsOrTypes
              </th>
              <th
<<<<<<< HEAD
                class="sc-fkyLDJ iJTzxj table-header"
=======
                class="sc-ccSCjj AzewN table-header"
>>>>>>> 47fb619f
              >
                Properties
              </th>
              <th
<<<<<<< HEAD
                class="sc-fkyLDJ iJTzxj table-header"
=======
                class="sc-ccSCjj AzewN table-header"
>>>>>>> 47fb619f
              >
                State
              </th>
            </tr>
          </thead>
          <tbody>
            <tr
<<<<<<< HEAD
              class="sc-iCwjlJ jCtvoM table-row"
            >
              <td
                class="sc-jUpvKA jCymWc table-properties"
=======
              class="sc-cJOK jTZERD table-row"
            >
              <td
                class="sc-jKmXuR emfbvn table-properties"
>>>>>>> 47fb619f
              >
                None
              </td>
              <td
<<<<<<< HEAD
                class="sc-jUpvKA jCymWc table-properties"
              />
              <td
                class="sc-jUpvKA jCymWc table-properties"
              />
              <td
                class="sc-jUpvKA jCymWc table-properties"
              />
              <td
                class="sc-jUpvKA jCymWc table-properties"
              />
              <td
                class="sc-jUpvKA jCymWc table-properties"
              />
              <td
                class="sc-jUpvKA jCymWc table-properties"
=======
                class="sc-jKmXuR emfbvn table-properties"
              />
              <td
                class="sc-jKmXuR emfbvn table-properties"
              />
              <td
                class="sc-jKmXuR emfbvn table-properties"
              />
              <td
                class="sc-jKmXuR emfbvn table-properties"
              />
              <td
                class="sc-jKmXuR emfbvn table-properties"
              />
              <td
                class="sc-jKmXuR emfbvn table-properties"
>>>>>>> 47fb619f
              />
            </tr>
          </tbody>
        </table>
        <table
<<<<<<< HEAD
          class="sc-cBrjTV hxtzU"
=======
          class="sc-feryYK btQlYx"
>>>>>>> 47fb619f
          data-testid="schemaFrameConstraintsTable"
        >
          <thead>
            <tr>
              <th
<<<<<<< HEAD
                class="sc-fkyLDJ iJTzxj table-header"
=======
                class="sc-ccSCjj AzewN table-header"
>>>>>>> 47fb619f
              >
                Constraints
              </th>
            </tr>
          </thead>
          <tbody>
            <tr
<<<<<<< HEAD
              class="sc-iCwjlJ jCtvoM table-row"
            >
              <td
                class="sc-jUpvKA jCymWc table-properties"
=======
              class="sc-cJOK jTZERD table-row"
            >
              <td
                class="sc-jKmXuR emfbvn table-properties"
>>>>>>> 47fb619f
              >
                None
              </td>
            </tr>
          </tbody>
        </table>
        <br />
        <p
          class="lead"
        >
          Execute the following command to visualize what's related, and how
        </p>
        <figure>
          <pre
            class="code runnable"
          >
            <i
              class="fa fa-play-circle-o"
              style="padding-right:4px"
            />
            CALL db.schema.visualization
          </pre>
        </figure>
      </div>
    </div>
  </div>
</div>
`;

exports[`SchemaFrame renders results for Neo4j < 4.0 1`] = `
<div>
  <div
    style="width: 100%;"
  >
    <div>
      <div
        class="sc-dqBHgY eVMXHH"
      >
        <table
<<<<<<< HEAD
          class="sc-cBrjTV hxtzU"
=======
          class="sc-feryYK btQlYx"
>>>>>>> 47fb619f
          data-testid="schemaFrameIndexesTable"
        >
          <thead>
            <tr>
              <th
<<<<<<< HEAD
                class="sc-fkyLDJ iJTzxj table-header"
=======
                class="sc-ccSCjj AzewN table-header"
>>>>>>> 47fb619f
              >
                Indexes
              </th>
            </tr>
          </thead>
          <tbody>
            <tr
<<<<<<< HEAD
              class="sc-iCwjlJ jCtvoM table-row"
            >
              <td
                class="sc-jUpvKA jCymWc table-properties"
=======
              class="sc-cJOK jTZERD table-row"
            >
              <td
                class="sc-jKmXuR emfbvn table-properties"
>>>>>>> 47fb619f
              >
                 ON :Movie(released) ONLINE 
              </td>
            </tr>
          </tbody>
        </table>
        <table
<<<<<<< HEAD
          class="sc-cBrjTV hxtzU"
=======
          class="sc-feryYK btQlYx"
>>>>>>> 47fb619f
          data-testid="schemaFrameConstraintsTable"
        >
          <thead>
            <tr>
              <th
<<<<<<< HEAD
                class="sc-fkyLDJ iJTzxj table-header"
=======
                class="sc-ccSCjj AzewN table-header"
>>>>>>> 47fb619f
              >
                Constraints
              </th>
            </tr>
          </thead>
          <tbody>
            <tr
<<<<<<< HEAD
              class="sc-iCwjlJ jCtvoM table-row"
            >
              <td
                class="sc-jUpvKA jCymWc table-properties"
=======
              class="sc-cJOK jTZERD table-row"
            >
              <td
                class="sc-jKmXuR emfbvn table-properties"
>>>>>>> 47fb619f
              >
                 ON ( book:Book ) ASSERT book.isbn IS UNIQUE
              </td>
            </tr>
          </tbody>
        </table>
        <br />
        <p
          class="lead"
        >
          Execute the following command to visualize what's related, and how
        </p>
        <figure>
          <pre
            class="code runnable"
          >
            <i
              class="fa fa-play-circle-o"
              style="padding-right:4px"
            />
            CALL db.schema.visualization
          </pre>
        </figure>
      </div>
    </div>
  </div>
</div>
`;<|MERGE_RESOLUTION|>--- conflicted
+++ resolved
@@ -10,21 +10,13 @@
         class="sc-dqBHgY eVMXHH"
       >
         <table
-<<<<<<< HEAD
-          class="sc-cBrjTV hxtzU"
-=======
-          class="sc-feryYK btQlYx"
->>>>>>> 47fb619f
+          class="sc-jMMfwr bFMLix"
           data-testid="schemaFrameIndexesTable"
         >
           <thead>
             <tr>
               <th
-<<<<<<< HEAD
-                class="sc-fkyLDJ iJTzxj table-header"
-=======
-                class="sc-ccSCjj AzewN table-header"
->>>>>>> 47fb619f
+                class="sc-jdeSqf cAPiKk table-header"
               >
                 Indexes
               </th>
@@ -32,39 +24,24 @@
           </thead>
           <tbody>
             <tr
-<<<<<<< HEAD
-              class="sc-iCwjlJ jCtvoM table-row"
-            >
-              <td
-                class="sc-jUpvKA jCymWc table-properties"
-=======
-              class="sc-cJOK jTZERD table-row"
-            >
-              <td
-                class="sc-jKmXuR emfbvn table-properties"
->>>>>>> 47fb619f
-              >
-                None
-              </td>
-            </tr>
-          </tbody>
-        </table>
-        <table
-<<<<<<< HEAD
-          class="sc-cBrjTV hxtzU"
-=======
-          class="sc-feryYK btQlYx"
->>>>>>> 47fb619f
+              class="sc-jGxEUC iqYbGt table-row"
+            >
+              <td
+                class="sc-cBrjTV bXuYhv table-properties"
+              >
+                None
+              </td>
+            </tr>
+          </tbody>
+        </table>
+        <table
+          class="sc-jMMfwr bFMLix"
           data-testid="schemaFrameConstraintsTable"
         >
           <thead>
             <tr>
               <th
-<<<<<<< HEAD
-                class="sc-fkyLDJ iJTzxj table-header"
-=======
-                class="sc-ccSCjj AzewN table-header"
->>>>>>> 47fb619f
+                class="sc-jdeSqf cAPiKk table-header"
               >
                 Constraints
               </th>
@@ -72,17 +49,10 @@
           </thead>
           <tbody>
             <tr
-<<<<<<< HEAD
-              class="sc-iCwjlJ jCtvoM table-row"
-            >
-              <td
-                class="sc-jUpvKA jCymWc table-properties"
-=======
-              class="sc-cJOK jTZERD table-row"
-            >
-              <td
-                class="sc-jKmXuR emfbvn table-properties"
->>>>>>> 47fb619f
+              class="sc-jGxEUC iqYbGt table-row"
+            >
+              <td
+                class="sc-cBrjTV bXuYhv table-properties"
               >
                 None
               </td>
@@ -122,75 +92,43 @@
         class="sc-dqBHgY eVMXHH"
       >
         <table
-<<<<<<< HEAD
-          class="sc-cBrjTV hxtzU"
-=======
-          class="sc-feryYK btQlYx"
->>>>>>> 47fb619f
+          class="sc-jMMfwr bFMLix"
           data-testid="schemaFrameIndexesTable"
         >
           <thead>
             <tr>
               <th
-<<<<<<< HEAD
-                class="sc-fkyLDJ iJTzxj table-header"
-=======
-                class="sc-ccSCjj AzewN table-header"
->>>>>>> 47fb619f
+                class="sc-jdeSqf cAPiKk table-header"
               >
                 Index Name
               </th>
               <th
-<<<<<<< HEAD
-                class="sc-fkyLDJ iJTzxj table-header"
-=======
-                class="sc-ccSCjj AzewN table-header"
->>>>>>> 47fb619f
+                class="sc-jdeSqf cAPiKk table-header"
               >
                 Type
               </th>
               <th
-<<<<<<< HEAD
-                class="sc-fkyLDJ iJTzxj table-header"
-=======
-                class="sc-ccSCjj AzewN table-header"
->>>>>>> 47fb619f
+                class="sc-jdeSqf cAPiKk table-header"
               >
                 Uniqueness
               </th>
               <th
-<<<<<<< HEAD
-                class="sc-fkyLDJ iJTzxj table-header"
-=======
-                class="sc-ccSCjj AzewN table-header"
->>>>>>> 47fb619f
+                class="sc-jdeSqf cAPiKk table-header"
               >
                 EntityType
               </th>
               <th
-<<<<<<< HEAD
-                class="sc-fkyLDJ iJTzxj table-header"
-=======
-                class="sc-ccSCjj AzewN table-header"
->>>>>>> 47fb619f
+                class="sc-jdeSqf cAPiKk table-header"
               >
                 LabelsOrTypes
               </th>
               <th
-<<<<<<< HEAD
-                class="sc-fkyLDJ iJTzxj table-header"
-=======
-                class="sc-ccSCjj AzewN table-header"
->>>>>>> 47fb619f
+                class="sc-jdeSqf cAPiKk table-header"
               >
                 Properties
               </th>
               <th
-<<<<<<< HEAD
-                class="sc-fkyLDJ iJTzxj table-header"
-=======
-                class="sc-ccSCjj AzewN table-header"
->>>>>>> 47fb619f
+                class="sc-jdeSqf cAPiKk table-header"
               >
                 State
               </th>
@@ -198,76 +136,42 @@
           </thead>
           <tbody>
             <tr
-<<<<<<< HEAD
-              class="sc-iCwjlJ jCtvoM table-row"
-            >
-              <td
-                class="sc-jUpvKA jCymWc table-properties"
-=======
-              class="sc-cJOK jTZERD table-row"
-            >
-              <td
-                class="sc-jKmXuR emfbvn table-properties"
->>>>>>> 47fb619f
-              >
-                None
-              </td>
-              <td
-<<<<<<< HEAD
-                class="sc-jUpvKA jCymWc table-properties"
-              />
-              <td
-                class="sc-jUpvKA jCymWc table-properties"
-              />
-              <td
-                class="sc-jUpvKA jCymWc table-properties"
-              />
-              <td
-                class="sc-jUpvKA jCymWc table-properties"
-              />
-              <td
-                class="sc-jUpvKA jCymWc table-properties"
-              />
-              <td
-                class="sc-jUpvKA jCymWc table-properties"
-=======
-                class="sc-jKmXuR emfbvn table-properties"
-              />
-              <td
-                class="sc-jKmXuR emfbvn table-properties"
-              />
-              <td
-                class="sc-jKmXuR emfbvn table-properties"
-              />
-              <td
-                class="sc-jKmXuR emfbvn table-properties"
-              />
-              <td
-                class="sc-jKmXuR emfbvn table-properties"
-              />
-              <td
-                class="sc-jKmXuR emfbvn table-properties"
->>>>>>> 47fb619f
-              />
-            </tr>
-          </tbody>
-        </table>
-        <table
-<<<<<<< HEAD
-          class="sc-cBrjTV hxtzU"
-=======
-          class="sc-feryYK btQlYx"
->>>>>>> 47fb619f
+              class="sc-jGxEUC iqYbGt table-row"
+            >
+              <td
+                class="sc-cBrjTV bXuYhv table-properties"
+              >
+                None
+              </td>
+              <td
+                class="sc-cBrjTV bXuYhv table-properties"
+              />
+              <td
+                class="sc-cBrjTV bXuYhv table-properties"
+              />
+              <td
+                class="sc-cBrjTV bXuYhv table-properties"
+              />
+              <td
+                class="sc-cBrjTV bXuYhv table-properties"
+              />
+              <td
+                class="sc-cBrjTV bXuYhv table-properties"
+              />
+              <td
+                class="sc-cBrjTV bXuYhv table-properties"
+              />
+            </tr>
+          </tbody>
+        </table>
+        <table
+          class="sc-jMMfwr bFMLix"
           data-testid="schemaFrameConstraintsTable"
         >
           <thead>
             <tr>
               <th
-<<<<<<< HEAD
-                class="sc-fkyLDJ iJTzxj table-header"
-=======
-                class="sc-ccSCjj AzewN table-header"
->>>>>>> 47fb619f
+                class="sc-jdeSqf cAPiKk table-header"
               >
                 Constraints
               </th>
@@ -275,17 +179,10 @@
           </thead>
           <tbody>
             <tr
-<<<<<<< HEAD
-              class="sc-iCwjlJ jCtvoM table-row"
-            >
-              <td
-                class="sc-jUpvKA jCymWc table-properties"
-=======
-              class="sc-cJOK jTZERD table-row"
-            >
-              <td
-                class="sc-jKmXuR emfbvn table-properties"
->>>>>>> 47fb619f
+              class="sc-jGxEUC iqYbGt table-row"
+            >
+              <td
+                class="sc-cBrjTV bXuYhv table-properties"
               >
                 None
               </td>
@@ -325,21 +222,13 @@
         class="sc-dqBHgY eVMXHH"
       >
         <table
-<<<<<<< HEAD
-          class="sc-cBrjTV hxtzU"
-=======
-          class="sc-feryYK btQlYx"
->>>>>>> 47fb619f
+          class="sc-jMMfwr bFMLix"
           data-testid="schemaFrameIndexesTable"
         >
           <thead>
             <tr>
               <th
-<<<<<<< HEAD
-                class="sc-fkyLDJ iJTzxj table-header"
-=======
-                class="sc-ccSCjj AzewN table-header"
->>>>>>> 47fb619f
+                class="sc-jdeSqf cAPiKk table-header"
               >
                 Indexes
               </th>
@@ -347,17 +236,10 @@
           </thead>
           <tbody>
             <tr
-<<<<<<< HEAD
-              class="sc-iCwjlJ jCtvoM table-row"
-            >
-              <td
-                class="sc-jUpvKA jCymWc table-properties"
-=======
-              class="sc-cJOK jTZERD table-row"
-            >
-              <td
-                class="sc-jKmXuR emfbvn table-properties"
->>>>>>> 47fb619f
+              class="sc-jGxEUC iqYbGt table-row"
+            >
+              <td
+                class="sc-cBrjTV bXuYhv table-properties"
               >
                  ON :Movie(released) ONLINE 
               </td>
@@ -365,21 +247,13 @@
           </tbody>
         </table>
         <table
-<<<<<<< HEAD
-          class="sc-cBrjTV hxtzU"
-=======
-          class="sc-feryYK btQlYx"
->>>>>>> 47fb619f
+          class="sc-jMMfwr bFMLix"
           data-testid="schemaFrameConstraintsTable"
         >
           <thead>
             <tr>
               <th
-<<<<<<< HEAD
-                class="sc-fkyLDJ iJTzxj table-header"
-=======
-                class="sc-ccSCjj AzewN table-header"
->>>>>>> 47fb619f
+                class="sc-jdeSqf cAPiKk table-header"
               >
                 Constraints
               </th>
@@ -387,17 +261,10 @@
           </thead>
           <tbody>
             <tr
-<<<<<<< HEAD
-              class="sc-iCwjlJ jCtvoM table-row"
-            >
-              <td
-                class="sc-jUpvKA jCymWc table-properties"
-=======
-              class="sc-cJOK jTZERD table-row"
-            >
-              <td
-                class="sc-jKmXuR emfbvn table-properties"
->>>>>>> 47fb619f
+              class="sc-jGxEUC iqYbGt table-row"
+            >
+              <td
+                class="sc-cBrjTV bXuYhv table-properties"
               >
                  ON ( book:Book ) ASSERT book.isbn IS UNIQUE
               </td>
