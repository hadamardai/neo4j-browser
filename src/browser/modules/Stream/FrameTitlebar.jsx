import React from 'react'
import { connect } from 'react-redux'
import { withBus } from 'react-suber'
import * as editor from 'shared/modules/editor/editorDuck'
import * as commands from 'shared/modules/commands/commandsDuck'
import { cancel as cancelRequest } from 'shared/modules/requests/requestsDuck'
import { remove } from 'shared/modules/stream/streamDuck'
<<<<<<< HEAD
import { FrameButton } from 'nbnmui/buttons'
import { ExpandIcon, ContractIcon, RefreshIcon, CloseIcon } from 'nbnmui/icons/Icons'
=======

import Button from 'grommet/components/Button'
import Box from 'grommet/components/Box'
import UpIcon from 'grommet/components/icons/base/Up'
import DownIcon from 'grommet/components/icons/base/Down'
import ExpandIcon from 'grommet/components/icons/base/Expand'
import ContractIcon from 'grommet/components/icons/base/Contract'
import RefreshIcon from 'grommet/components/icons/base/Refresh'
import CloseIcon from 'grommet/components/icons/base/Close'
import Header from 'grommet/components/Header'
import Label from 'grommet/components/Label'
>>>>>>> fa0e443e

import styles from './style_titlebar.css'

export const FrameTitlebar = ({frame, fullscreen, fullscreenToggle, collapse, collapseToggle, onTitlebarClick, onCloseClick, onReRunClick, onExpandClick}) => {
  const fullscreenIcon = (fullscreen) ? <ContractIcon /> : <ExpandIcon />
  const expandCollapseIcon = (collapse) ? <DownIcon /> : <UpIcon />
  return (
    <div>
      <label onClick={() => onTitlebarClick(frame.cmd)} className={styles['frame-command']}>
        {frame.cmd}
<<<<<<< HEAD
      </label>
      <span>
        <FrameButton icon={fullscreenIcon} onClick={() => fullscreenToggle()} />
        <FrameButton icon={<RefreshIcon />} onClick={() => onReRunClick(frame.cmd, frame.id, frame.requestId)} />
        <FrameButton icon={<CloseIcon />} onClick={() => onCloseClick(frame.id, frame.requestId)} />
      </span>
    </div>
=======
      </Label>
      <Box flex
        justify='end'
        direction='row'
        responsive={false}>
        <Button icon={fullscreenIcon} onClick={() => fullscreenToggle()} />
        <Button icon={expandCollapseIcon} onClick={() => collapseToggle()} />
        <Button icon={<RefreshIcon />} onClick={() => onReRunClick(frame.cmd, frame.id, frame.requestId)} />
        <Button icon={<CloseIcon />} onClick={() => onCloseClick(frame.id, frame.requestId)} />
      </Box>
    </Header>
>>>>>>> fa0e443e
  )
}

const mapDispatchToProps = (dispatch, ownProps = {}) => {
  return {
    onTitlebarClick: (cmd) => {
      ownProps.bus.send(editor.SET_CONTENT, editor.setContent(cmd))
    },
    onCloseClick: (id, requestId) => {
      if (requestId) dispatch(cancelRequest(requestId))
      dispatch(remove(id))
    },
    onReRunClick: (cmd, id, requestId) => {
      if (requestId) dispatch(cancelRequest(requestId))
      dispatch(commands.executeCommand(cmd, id))
    }
  }
}

export default withBus(connect(null, mapDispatchToProps)(FrameTitlebar))<|MERGE_RESOLUTION|>--- conflicted
+++ resolved
@@ -5,22 +5,8 @@
 import * as commands from 'shared/modules/commands/commandsDuck'
 import { cancel as cancelRequest } from 'shared/modules/requests/requestsDuck'
 import { remove } from 'shared/modules/stream/streamDuck'
-<<<<<<< HEAD
 import { FrameButton } from 'nbnmui/buttons'
 import { ExpandIcon, ContractIcon, RefreshIcon, CloseIcon } from 'nbnmui/icons/Icons'
-=======
-
-import Button from 'grommet/components/Button'
-import Box from 'grommet/components/Box'
-import UpIcon from 'grommet/components/icons/base/Up'
-import DownIcon from 'grommet/components/icons/base/Down'
-import ExpandIcon from 'grommet/components/icons/base/Expand'
-import ContractIcon from 'grommet/components/icons/base/Contract'
-import RefreshIcon from 'grommet/components/icons/base/Refresh'
-import CloseIcon from 'grommet/components/icons/base/Close'
-import Header from 'grommet/components/Header'
-import Label from 'grommet/components/Label'
->>>>>>> fa0e443e
 
 import styles from './style_titlebar.css'
 
@@ -31,27 +17,14 @@
     <div>
       <label onClick={() => onTitlebarClick(frame.cmd)} className={styles['frame-command']}>
         {frame.cmd}
-<<<<<<< HEAD
       </label>
       <span>
         <FrameButton icon={fullscreenIcon} onClick={() => fullscreenToggle()} />
+        <FrameButton icon={fullscreenIcon} onClick={() => collapseToggle()} />
         <FrameButton icon={<RefreshIcon />} onClick={() => onReRunClick(frame.cmd, frame.id, frame.requestId)} />
         <FrameButton icon={<CloseIcon />} onClick={() => onCloseClick(frame.id, frame.requestId)} />
       </span>
     </div>
-=======
-      </Label>
-      <Box flex
-        justify='end'
-        direction='row'
-        responsive={false}>
-        <Button icon={fullscreenIcon} onClick={() => fullscreenToggle()} />
-        <Button icon={expandCollapseIcon} onClick={() => collapseToggle()} />
-        <Button icon={<RefreshIcon />} onClick={() => onReRunClick(frame.cmd, frame.id, frame.requestId)} />
-        <Button icon={<CloseIcon />} onClick={() => onCloseClick(frame.id, frame.requestId)} />
-      </Box>
-    </Header>
->>>>>>> fa0e443e
   )
 }
 
