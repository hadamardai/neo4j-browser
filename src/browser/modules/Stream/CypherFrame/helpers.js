/*
 * Copyright (c) 2002-2019 "Neo4j,"
 * Neo4j Sweden AB [http://neo4j.com]
 *
 * This file is part of Neo4j.
 *
 * Neo4j is free software: you can redistribute it and/or modify
 * it under the terms of the GNU General Public License as published by
 * the Free Software Foundation, either version 3 of the License, or
 * (at your option) any later version.
 *
 * This program is distributed in the hope that it will be useful,
 * but WITHOUT ANY WARRANTY; without even the implied warranty of
 * MERCHANTABILITY or FITNESS FOR A PARTICULAR PURPOSE.  See the
 * GNU General Public License for more details.
 *
 * You should have received a copy of the GNU General Public License
 * along with this program.  If not, see <http://www.gnu.org/licenses/>.
 */

<<<<<<< HEAD
import bolt from 'services/bolt/bolt'
import neo4j from 'neo4j-driver'
=======
import { v1 as neo4j } from 'neo4j-driver'
import {
  entries,
  get,
  includes,
  isObjectLike,
  lowerCase,
  map,
  reduce
} from 'lodash-es'

import bolt from 'services/bolt/bolt'
>>>>>>> 48e43731
import * as viewTypes from 'shared/modules/stream/frameViewTypes'
import {
  recursivelyExtractGraphItems,
  flattenArray
} from 'services/bolt/boltMappings'
import { stringifyMod } from 'services/utils'
import { stringModifier } from 'services/bolt/cypherTypesFormatting'

export function getBodyAndStatusBarMessages (result, maxRows) {
  if (!result || !result.summary || !result.summary.resultAvailableAfter) {
    return {}
  }
  const resultAvailableAfter =
    result.summary.resultAvailableAfter.toNumber() === 0
      ? 'in less than 1'
      : 'after ' + result.summary.resultAvailableAfter.toString()
  const totalTime = result.summary.resultAvailableAfter.add(
    result.summary.resultConsumedAfter
  )
  const totalTimeString =
    totalTime.toNumber() === 0
      ? 'in less than 1'
      : 'after ' + totalTime.toString()
  const streamMessageTail =
    result.records.length > maxRows
      ? `ms, displaying first ${maxRows} rows.`
      : ' ms.'

  let updateMessages = bolt.retrieveFormattedUpdateStatistics(result)
  let streamMessage =
    result.records.length > 0
      ? `started streaming ${result.records.length} records ${resultAvailableAfter} ms and completed ${totalTimeString} ${streamMessageTail}`
      : `completed ${totalTimeString} ${streamMessageTail}`

  if (updateMessages && updateMessages.length > 0) {
    updateMessages =
      updateMessages[0].toUpperCase() + updateMessages.slice(1) + ', '
  } else {
    streamMessage = streamMessage[0].toUpperCase() + streamMessage.slice(1)
  }

  const bodyMessage =
    (!updateMessages || updateMessages.length === 0) &&
    result.records.length === 0
      ? '(no changes, no records)'
      : updateMessages + `completed ${totalTimeString} ms.`

  return {
    statusBarMessage: (updateMessages || '') + streamMessage,
    bodyMessage
  }
}

export const getRecordsToDisplayInTable = (result, maxRows) => {
  if (!result) return []
  return result && result.records && result.records.length > maxRows
    ? result.records.slice(0, maxRows)
    : result.records
}

export const resultHasNodes = (request, types = bolt.neo4j.types) => {
  if (!request) return false
  const { result = {} } = request
  if (!result || !result.records) return false
  const { records = undefined } = result
  if (!records || !records.length) return false
  let keys = records[0].keys
  for (let i = 0; i < records.length; i++) {
    const graphItems = keys.map(key => records[i].get(key))
    const items = recursivelyExtractGraphItems(types, graphItems)
    const flat = flattenArray(items)
    const nodes = flat.filter(
      item => item instanceof types.Node || item instanceof types.Path
    )
    if (nodes.length) return true
  }
  return false
}

export const resultHasRows = request => {
  return !!(
    request &&
    request.result &&
    request.result.records &&
    request.result.records.length
  )
}

export const resultHasWarnings = request => {
  return !!(
    request &&
    request.result &&
    request.result.summary &&
    request.result.summary.notifications &&
    request.result.summary.notifications.length
  )
}

export const resultHasPlan = request => {
  return !!(
    request &&
    request.result &&
    request.result.summary &&
    !!(request.result.summary.plan || request.result.summary.profile)
  )
}

export const resultIsError = request => {
  return !!(request && request.result && request.result.code)
}

export const initialView = (props, state = {}) => {
  // Views that should override and always show if they exist
  if (
    props === undefined ||
    props.request === undefined ||
    props.request.status === 'pending'
  ) {
    return undefined
  }
  // If openView exists, this is not initial render
  if (props.request.status === 'error') return viewTypes.ERRORS
  if (state.openView !== undefined && state.openView !== viewTypes.ERRORS) {
    return state.openView
  }
  if (props.frame && props.frame.forceView) return props.frame.forceView
  if (resultHasPlan(props.request)) return viewTypes.PLAN
  if (!resultHasRows(props.request)) return viewTypes.TABLE

  // Non forced views
  // This get set when the user changes view in _any_ frame
  let { recentView = undefined } = props
  // We can only have three views here: TABLE, TEXT or VISUALIZATION
  // If TABLE or TEXT are recentView, fast return
  if ([viewTypes.TABLE, viewTypes.TEXT].indexOf(recentView) > -1) {
    return recentView
  }
  // No we don't care about the recentView
  // If the response have viz elements, we show the viz
  if (resultHasNodes(props.request)) return viewTypes.VISUALIZATION
  return viewTypes.TABLE
}

/**
 * Takes an array of objects and stringifies it using a
 * modified version of JSON.stringify.
 * It takes a replacer without enforcing quoting rules to it.
 * Used so we can have Neo4j integers as string without quotes.
 */
export const stringifyResultArray = (formatter = stringModifier, arr = []) => {
  return arr.map(col => {
    if (!col) return col
    return col.map(fVal => {
      return stringifyMod(fVal, formatter)
    })
  })
}

/**
 * Transforms an array of neo4j driver records to an array of objects.
 * Flattens graph items so only their props are left.
 * Leaves Neo4j Integers as they were.
 */
export const transformResultRecordsToResultArray = records => {
  return records && records.length
    ? [records]
      .map(extractRecordsToResultArray)
      .map(
        flattenGraphItemsInResultArray.bind(null, neo4j.types, neo4j.isInt)
      )[0]
    : undefined
}

/**
 * Transforms an array of neo4j driver records to an array of objects.
 * Leaves all values as they were, just changing the data structure.
 */
export const extractRecordsToResultArray = (records = []) => {
  records = Array.isArray(records) ? records : []
  const keys = records[0] ? [records[0].keys] : undefined
  return (keys || []).concat(
    records.map(record => {
      return record.keys.map((key, i) => record._fields[i])
    })
  )
}

export const flattenGraphItemsInResultArray = (
  types = neo4j.types,
  intChecker = neo4j.isInt,
  result = []
) => {
  return result.map(flattenGraphItems.bind(null, types, intChecker))
}

/**
 * Recursively looks for graph items and elevates their properties if found.
 * Leaves everything else (including neo4j integers) as is
 */
export const flattenGraphItems = (
  types = neo4j.types,
  intChecker = neo4j.isInt,
  item
) => {
  if (Array.isArray(item)) {
    return item.map(flattenGraphItems.bind(null, types, intChecker))
  }
  if (
    typeof item === 'object' &&
    item !== null &&
    !isGraphItem(types, item) &&
    !intChecker(item)
  ) {
    let out = {}
    const keys = Object.keys(item)
    for (let i = 0; i < keys.length; i++) {
      out[keys[i]] = flattenGraphItems(types, intChecker, item[keys[i]])
    }
    return out
  }
  if (isGraphItem(types, item)) {
    return extractPropertiesFromGraphItems(types, item)
  }
  return item
}

export const isGraphItem = (types = neo4j.types, item) => {
  return (
    item instanceof types.Node ||
    item instanceof types.Relationship ||
    item instanceof types.Path ||
    item instanceof types.PathSegment ||
    item instanceof neo4j.types.Date ||
    item instanceof neo4j.types.DateTime ||
    item instanceof neo4j.types.Duration ||
    item instanceof neo4j.types.LocalDateTime ||
    item instanceof neo4j.types.LocalTime ||
    item instanceof neo4j.types.Time ||
    item instanceof neo4j.types.Point
  )
}

export function extractPropertiesFromGraphItems (types = neo4j.types, obj) {
  if (obj instanceof types.Node || obj instanceof types.Relationship) {
    return obj.properties
  } else if (obj instanceof types.Path) {
    return [].concat.apply([], arrayifyPath(types, obj))
  }
  return obj
}

const arrayifyPath = (types = neo4j.types, path) => {
  let segments = path.segments
  // Zero length path. No relationship, end === start
  if (!Array.isArray(path.segments) || path.segments.length < 1) {
    segments = [{ ...path, end: null }]
  }
  return segments.map(function (segment) {
    return [
      extractPropertiesFromGraphItems(types, segment.start),
      extractPropertiesFromGraphItems(types, segment.relationship),
      extractPropertiesFromGraphItems(types, segment.end)
    ].filter(part => part !== null)
  })
}

/**
 * Converts a raw Neo4j record into a JSON friendly format, mimicking APOC output
 * @param     {Record}    record
 * @return    {*}
 */
export function recordToJSONMapper (record) {
  const keys = get(record, 'keys', [])

  return reduce(
    keys,
    (agg, key) => {
      const field = record.get(key)

      return {
        ...agg,
        [key]: mapNeo4jValuesToPlainValues(field)
      }
    },
    {}
  )
}

/**
 * Recursively converts Neo4j values to plain values, leaving other types untouched
 * @param     {*}     values
 * @return    {*}
 */
function mapNeo4jValuesToPlainValues (values) {
  if (!isObjectLike(values)) {
    return values
  }

  if (Array.isArray(values)) {
    return map(values, mapNeo4jValuesToPlainValues)
  }

  if (isNeo4jValue(values)) {
    return neo4jValueToPlainValue(values)
  }

  // could be a Node or Relationship
  const elementType = lowerCase(get(values, 'constructor.name', ''))

  if (includes(['relationship', 'node'], elementType)) {
    return {
      elementType,
      ...mapNeo4jValuesToPlainValues({ ...values })
    }
  }

  return reduce(
    entries(values),
    (agg, [key, value]) => ({
      ...agg,
      [key]: mapNeo4jValuesToPlainValues(value)
    }),
    {}
  )
}

/**
 * Recursively convert Neo4j value to plain value, leaving other types untouched
 * @param     {*}   value
 * @return    {*}
 */
function neo4jValueToPlainValue (value) {
  switch (get(value, 'constructor')) {
    case neo4j.types.Date:
    case neo4j.types.DateTime:
    case neo4j.types.Duration:
    case neo4j.types.LocalDateTime:
    case neo4j.types.LocalTime:
    case neo4j.types.Time:
      return value.toString()
    case neo4j.types.Integer: // not exposed in typings but still there
      return value.inSafeRange() ? value.toInt() : value.toNumber()
    default:
      return value
  }
}

/**
 * checks if a value is a neo4j value
 * @param value
 * @return {boolean}
 */
function isNeo4jValue (value) {
  switch (get(value, 'constructor')) {
    case neo4j.types.Date:
    case neo4j.types.DateTime:
    case neo4j.types.Duration:
    case neo4j.types.LocalDateTime:
    case neo4j.types.LocalTime:
    case neo4j.types.Time:
    case neo4j.types.Integer: // not exposed in typings but still there
      return true
    default:
      return false
  }
}<|MERGE_RESOLUTION|>--- conflicted
+++ resolved
@@ -18,11 +18,7 @@
  * along with this program.  If not, see <http://www.gnu.org/licenses/>.
  */
 
-<<<<<<< HEAD
-import bolt from 'services/bolt/bolt'
 import neo4j from 'neo4j-driver'
-=======
-import { v1 as neo4j } from 'neo4j-driver'
 import {
   entries,
   get,
@@ -34,7 +30,7 @@
 } from 'lodash-es'
 
 import bolt from 'services/bolt/bolt'
->>>>>>> 48e43731
+
 import * as viewTypes from 'shared/modules/stream/frameViewTypes'
 import {
   recursivelyExtractGraphItems,
@@ -66,7 +62,9 @@
   let updateMessages = bolt.retrieveFormattedUpdateStatistics(result)
   let streamMessage =
     result.records.length > 0
-      ? `started streaming ${result.records.length} records ${resultAvailableAfter} ms and completed ${totalTimeString} ${streamMessageTail}`
+      ? `started streaming ${
+        result.records.length
+      } records ${resultAvailableAfter} ms and completed ${totalTimeString} ${streamMessageTail}`
       : `completed ${totalTimeString} ${streamMessageTail}`
 
   if (updateMessages && updateMessages.length > 0) {
