--- conflicted
+++ resolved
@@ -5,7 +5,7 @@
 exports[`Visualization renders with result and escapes any HTML 1`] = `
 <div>
   <div
-    class="sc-gqPbQI hQihOE"
+    class="sc-hORach jcrYzV"
   >
     <div
       class="sc-jDwBTQ ivXJpA"
@@ -82,13 +82,13 @@
             </g>
           </svg>
           <div
-            class="sc-iRbamj dOgKho"
+            class="sc-iRbamj gJYkml"
           >
             <button
               class="sc-jlyJG dhjgQw zoom-in"
             >
               <i
-                class="sc-hgHYgh fmMYuK sl-zoom-in"
+                class="sc-clNaTc kfzvLf sl-zoom-in"
                 style="font-size: 1em;"
               />
             </button>
@@ -96,7 +96,7 @@
               class="sc-jlyJG dhjgQw zoom-out"
             >
               <i
-                class="sc-eInJlc dTvmOo sl-zoom-out"
+                class="sc-etwtAo fTgRqt sl-zoom-out"
                 style="font-size: 1em;"
               />
             </button>
@@ -105,108 +105,93 @@
         <div
           class="sc-hzDkRC ciFDya"
         >
-<<<<<<< HEAD
           <i
             aria-hidden="true"
             class="chevron right icon"
             font-size="32"
           />
-=======
-          <button
-            class="sc-cvbbAY cqXpvD zoom-in"
-          >
-            <i
-              class="sc-kaNhvL ggfEIx sl-zoom-in"
-              style="font-size: 1em;"
-            />
-          </button>
-          <button
-            class="sc-cvbbAY cqXpvD zoom-out"
-          >
-            <i
-              class="sc-LKuAh dTAZDo sl-zoom-out"
-              style="font-size: 1em;"
-            />
-          </button>
->>>>>>> 47fb619f
         </div>
         <div
-          class="sc-csuQGl inEFjz"
+          class="sc-csuQGl idpDey"
+          width="300"
         >
           <div
-            class="sc-Rmtcm iLrPrU"
+            class="react-resizable"
           >
             <div
-              class="sc-bRBYWo lVpg"
-            >
-              Results
+              style="height: 40px;"
+            >
+               header 
             </div>
             <div
-              class="sc-bRBYWo kJBrpq"
-            >
-              Details
-            </div>
-          </div>
-          <div
-            style="height: inherit;"
-          >
-            <div
-              class="sc-hSdWYo cnPFeK"
-            >
-              Node Labels:
+              style="overflow: auto;"
+            >
               <div
-                class="sc-iAyFgw fVJTxU"
+                class="sc-hSdWYo cnPFeK"
               >
-                <ul
-                  class="sc-gqjmRU sc-eHgmQL efuoQl"
+                <div
+                  style="font-size: 12px; padding-bottom: 5px; margin-top: 5px; margin-bottom: 5px; border-bottom: 1px solid #DAE4F0;"
                 >
-                  <li
-                    class="sc-jTzLTM sc-cvbbAY cLjEQD"
-                    data-testid="viz-legend-labels"
+                  Displaying NaN nodes, 0 relationships.
+                </div>
+                Node labels:
+                <div
+                  class="sc-iAyFgw fVJTxU"
+                >
+                  <ul
+                    class="sc-gqjmRU sc-eHgmQL efuoQl"
                   >
-                    <ul
-                      class="sc-kkGfuU bYYoTR"
+                    <li
+                      class="sc-jTzLTM sc-cvbbAY cLjEQD"
+                      data-testid="viz-legend-labels"
                     >
-                      <li
-                        class="sc-jTzLTM sc-dxgOiQ sc-ckVGcZ eTwlcJ"
-                        style="background-color: rgb(247, 151, 103); color: rgb(255, 255, 255);"
+                      <ul
+                        class="sc-kkGfuU bYYoTR"
                       >
-                        *
-                        <span
-                          class="sc-kEYyzF fnmidr"
+                        <li
+                          class="sc-jTzLTM sc-dxgOiQ sc-ckVGcZ eTwlcJ"
+                          style="background-color: rgb(247, 151, 103); color: rgb(255, 255, 255);"
                         >
-                          (1)
-                        </span>
-                      </li>
-                    </ul>
-                  </li>
-                  <li
-                    class="sc-jTzLTM sc-cvbbAY cLjEQD"
-                    data-testid="viz-legend-labels"
-                  >
-                    <ul
-                      class="sc-kkGfuU bYYoTR"
+                          *
+                          <span
+                            class="sc-kEYyzF fnmidr"
+                          >
+                            (1)
+                          </span>
+                        </li>
+                      </ul>
+                    </li>
+                    <li
+                      class="sc-jTzLTM sc-cvbbAY cLjEQD"
+                      data-testid="viz-legend-labels"
                     >
-                      <li
-                        class="sc-jTzLTM sc-dxgOiQ sc-ckVGcZ eTwlcJ"
-                        style="background-color: rgb(201, 144, 192); color: rgb(255, 255, 255);"
+                      <ul
+                        class="sc-kkGfuU bYYoTR"
                       >
-                        Person
-                        <span
-                          class="sc-kEYyzF fnmidr"
+                        <li
+                          class="sc-jTzLTM sc-dxgOiQ sc-ckVGcZ eTwlcJ"
+                          style="background-color: rgb(201, 144, 192); color: rgb(255, 255, 255);"
                         >
-                          (1)
-                        </span>
-                      </li>
-                    </ul>
-                  </li>
-                </ul>
-              </div>
-              Relationship Types:
-              <div>
-                No relationship types to display
+                          Person
+                          <span
+                            class="sc-kEYyzF fnmidr"
+                          >
+                            (1)
+                          </span>
+                        </li>
+                      </ul>
+                    </li>
+                  </ul>
+                </div>
+                Relationship Types:
+                <div>
+                  No relationship types to display
+                </div>
               </div>
             </div>
+            <span
+              class="react-resizable-handle react-resizable-handle-w"
+            />
           </div>
         </div>
       </div>
