/*
 * Copyright (c) 2002-2019 "Neo4j,"
 * Neo4j Sweden AB [http://neo4j.com]
 *
 * This file is part of Neo4j.
 *
 * Neo4j is free software: you can redistribute it and/or modify
 * it under the terms of the GNU General Public License as published by
 * the Free Software Foundation, either version 3 of the License, or
 * (at your option) any later version.
 *
 * This program is distributed in the hope that it will be useful,
 * but WITHOUT ANY WARRANTY; without even the implied warranty of
 * MERCHANTABILITY or FITNESS FOR A PARTICULAR PURPOSE.  See the
 * GNU General Public License for more details.
 *
 * You should have received a copy of the GNU General Public License
 * along with this program.  If not, see <http://www.gnu.org/licenses/>.
 */
import React from 'react'
import { withBus } from 'react-suber'
import * as editor from 'shared/modules/editor/editorDuck'
<<<<<<< HEAD
import FrameTemplate from './FrameTemplate'
import { UnstyledList, PaddedDiv } from './styled'
=======
import FrameTemplate from '../Frame/FrameTemplate'
import { StyledHistoryList, PaddedDiv } from './styled'
>>>>>>> 78714768
import HistoryRow from './HistoryRow'

export const HistoryFrame = props => {
  const { frame, bus } = props
  const onHistoryClick = cmd => {
    bus.send(editor.SET_CONTENT, editor.setContent(cmd))
  }
  const historyRows =
    frame.result.length > 0 ? (
      frame.result.map((entry, index) => {
        return (
          <HistoryRow
            key={index}
            handleEntryClick={onHistoryClick}
            entry={entry}
          />
        )
      })
    ) : (
      <PaddedDiv>
        <em>Empty history</em>
      </PaddedDiv>
    )
  return (
    <FrameTemplate
      header={frame}
      contents={<UnstyledList>{historyRows}</UnstyledList>}
    />
  )
}

export default withBus(HistoryFrame)<|MERGE_RESOLUTION|>--- conflicted
+++ resolved
@@ -20,13 +20,8 @@
 import React from 'react'
 import { withBus } from 'react-suber'
 import * as editor from 'shared/modules/editor/editorDuck'
-<<<<<<< HEAD
-import FrameTemplate from './FrameTemplate'
-import { UnstyledList, PaddedDiv } from './styled'
-=======
 import FrameTemplate from '../Frame/FrameTemplate'
 import { StyledHistoryList, PaddedDiv } from './styled'
->>>>>>> 78714768
 import HistoryRow from './HistoryRow'
 
 export const HistoryFrame = props => {
@@ -53,7 +48,7 @@
   return (
     <FrameTemplate
       header={frame}
-      contents={<UnstyledList>{historyRows}</UnstyledList>}
+      contents={<StyledHistoryList>{historyRows}</StyledHistoryList>}
     />
   )
 }
