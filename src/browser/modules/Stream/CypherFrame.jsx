--- conflicted
+++ resolved
@@ -7,11 +7,8 @@
 import TableView from './Views/TableView'
 import AsciiView from './Views/AsciiView'
 import bolt from 'services/bolt/bolt'
-<<<<<<< HEAD
 import Visualization from './Visualization'
-=======
 import styles from './style_sidebar.css'
->>>>>>> 6a26b2e4
 
 class CypherFrame extends React.Component {
   constructor (props) {
@@ -45,6 +42,9 @@
         <Button primary={this.state.openView === 'text'} label={'A'} plain onClick={() => {
           this.setState({openView: 'text'})
         }} />
+      <Button primary={this.state.openView === 'visualization'} label={'hmm'} plain onClick={() => {
+          this.setState({openView: 'visualization'})
+        }} />
       </Sidebar>
     )
   }
@@ -61,12 +61,10 @@
         frameContents = <QueryPlan plan={plan} />
       } else {
         this.state.rows = this.state.rows || bolt.recordsToTableArray(result.records)
-<<<<<<< HEAD
         frameContents = (<div>
           <Visualization records={result.records} />
           <pre>{asciitable.table(this.state.rows)}</pre>
         </div>)
-=======
         switch (this.state.openView) {
           case 'text':
             frameContents = <AsciiView rows={this.state.rows} />
@@ -74,10 +72,13 @@
           case 'table':
             frameContents = <TableView data={this.state.rows} />
             break
+          case 'visualization':
+            frameContents = (<div>
+              <Visualization records={result.records} />
+            </div>)
           default:
             frameContents = <TableView data={this.state.rows} />
         }
->>>>>>> 6a26b2e4
       }
     } else if (errors) {
       frameContents = (
