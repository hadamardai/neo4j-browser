--- conflicted
+++ resolved
@@ -23,16 +23,6 @@
   }
 
   componentWillReceiveProps (nextProps) {
-<<<<<<< HEAD
-    let rows
-    let plan
-    if (nextProps.request.status === 'success' && nextProps.request.result !== this.props.request.result) {
-      rows = bolt.recordsToTableArray(nextProps.request.result.records)
-      plan = bolt.extractPlan(nextProps.request.result)
-    } else {
-      this.setState({rows, plan})
-=======
-    let nodesAndRelationships
     let rows
     let plan
     if (nextProps.request.status === 'success' && nextProps.request.result !== this.props.request.result) {
@@ -41,7 +31,6 @@
       plan = bolt.extractPlan(nextProps.request.result)
     } else {
       this.setState({nodesAndRelationships, rows, plan})
->>>>>>> 1c7cdbe4
     }
   }
 
