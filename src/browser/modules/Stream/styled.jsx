--- conflicted
+++ resolved
@@ -41,62 +41,6 @@
   width: 100%;
 `
 
-<<<<<<< HEAD
-export const StyledFrameSidebar = styled.ul`
-  line-height: 33px;
-  width: 45px;
-  margin-left: -5px;
-  list-style: none;
-  padding-left: 0;
-  margin: 0;
-  flex: 0 0 auto;
-  border-right: ${props => props.theme.inFrameBorder};
-  background-color: ${props => props.theme.frameSidebarBackground};
-`
-
-export const StyledFrameTitleBar = styled.div`
-  height: ${dim.frameTitlebarHeight}px;
-  border-bottom: ${props => props.theme.inFrameBorder};
-  line-height: ${dim.frameTitlebarHeight}px;
-  color: ${props => props.theme.frameTitlebarText};
-  display: flex;
-  flex-direction: row;
-`
-
-export const FrameTitlebarButtonSection = styled.ul`
-  flex: 0 0 auto;
-  margin-left: -5px;
-  list-style: none;
-  padding-left: 0;
-  margin: 0;
-  margin-left: auto;
-  color: ${props => props.theme.secondaryButtonText};
-`
-
-export const StyledFrameCommand = styled.label`
-  font-family: ${props => props.theme.editorFont};
-  color: ${props => props.theme.secondaryButtonText};
-  font-size: 1.2em;
-  line-height: 2.2em;
-  margin: 3px 5px 3px 15px;
-  flex: 1 1 auto;
-  min-width: 0;
-  white-space: nowrap;
-  text-overflow: ellipsis;
-  overflow: hidden;
-  display: block;
-  &::before {
-    color: ${props => props.theme.promptText};
-    content: "${props => (props.selectedDb || '') + '$ '}";
-  }
-`
-
-export const StyledFrameStatusbarText = styled.label`
-  flex: 1 1 auto;
-`
-
-=======
->>>>>>> 78714768
 export const DottedLineHover = styled.span`
   cursor: pointer;
   &:hover {
