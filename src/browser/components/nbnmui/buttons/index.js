--- conflicted
+++ resolved
@@ -1,11 +1,11 @@
-<<<<<<< HEAD
 import {
   FavoriteItem,
   EditorButton,
   NavigationButton,
   FormButton,
   FrameButton,
-  CypherFrameButton
+  CypherFrameButton,
+  ActionButton
 } from './Buttons'
 
 export {
@@ -15,9 +15,4 @@
   FormButton,
   FrameButton,
   CypherFrameButton
-}
-=======
-import {FavoriteItem, EditorButton, NavigationButton, ActionButton} from './Buttons'
-
-export {FavoriteItem, EditorButton, NavigationButton, ActionButton}
->>>>>>> fa0e443e
+}