--- conflicted
+++ resolved
@@ -6,13 +6,10 @@
   position: absolute;
   background-color: grey;
 }
-<<<<<<< HEAD
 .action {
   padding: 0px !important;
   font-size: 0.8em !important;
   min-width: 50px !important;
-=======
 .remove {
   color: #bcc0c9 !important;
->>>>>>> 462fd073
 }