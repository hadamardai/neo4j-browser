import React from 'react'
import { FrameTitlebar } from './FrameTitlebar'
import asciitable from 'ascii-data-table'
<<<<<<< HEAD
import bolt from '../../../services/bolt'
import tabNavigation from '../../../tabNavigation'

class CypherFrame extends React.Component {
  constructor (props) {
    super(props)
    this.state = {
      openView: 'text'
    }
  }

  onNavClick (viewName) {
    this.setState({openView: viewName})
  }
  render () {
    const frame = this.props.frame
    const errors = frame.errors && frame.errors.fields || false
    const result = frame.result || false
    let frameContents = <pre>{JSON.stringify(result, null, 2)}</pre>
    if (result) {
      const Text = () => {
        const rows = bolt.recordsToTableArray(result.records)
        return <div className='frame'><pre>{asciitable.run(rows)}</pre></div>
      }
      const Code = () => {
        return <div className='frame'><pre>{JSON.stringify(result, null, 2)}</pre></div>
      }
      const navItemsList = [
        {name: 'CODE', icon: '', content: Code},
        {name: 'TEXT', icon: '', content: Text}
      ]
      return <tabNavigation.components.Navigation openDrawer={this.state.openView} navItems={navItemsList} onNavClick={this.onNavClick.bind(this)} styleId='cypherTabs'/>
    } else if (errors) {
      frameContents = (
        <div>
          {errors[0].code}
          <pre>{errors[0].message}</pre>
        </div>
      )
    }
    return <div className='frame'>{frameContents}</div>
  }
=======
import bolt from '../../../services/bolt/bolt'

const CypherFrame = ({frame, handleTitlebarClick}) => {
  const errors = frame.errors && frame.errors.fields || false
  const result = frame.result || false
  let frameContents = <pre>{JSON.stringify(result, null, 2)}</pre>
  if (result) {
    const rows = bolt.recordsToTableArray(result.records)
    frameContents = <pre>{asciitable.run(rows)}</pre>
  } else if (errors) {
    frameContents = (
      <div>
        {errors[0].code}
        <pre>{errors[0].message}</pre>
      </div>
    )
  }
  return (
    <div className='frame'>
      <FrameTitlebar handleTitlebarClick={() => handleTitlebarClick(frame.cmd)} frame={frame} />
      <div className='frame-contents'>{frameContents}</div>
    </div>
  )
>>>>>>> 60b4f1ea
}

export {
  CypherFrame
}<|MERGE_RESOLUTION|>--- conflicted
+++ resolved
@@ -1,8 +1,7 @@
 import React from 'react'
 import { FrameTitlebar } from './FrameTitlebar'
 import asciitable from 'ascii-data-table'
-<<<<<<< HEAD
-import bolt from '../../../services/bolt'
+import bolt from '../../../services/bolt/bolt'
 import tabNavigation from '../../../tabNavigation'
 
 class CypherFrame extends React.Component {
@@ -44,31 +43,6 @@
     }
     return <div className='frame'>{frameContents}</div>
   }
-=======
-import bolt from '../../../services/bolt/bolt'
-
-const CypherFrame = ({frame, handleTitlebarClick}) => {
-  const errors = frame.errors && frame.errors.fields || false
-  const result = frame.result || false
-  let frameContents = <pre>{JSON.stringify(result, null, 2)}</pre>
-  if (result) {
-    const rows = bolt.recordsToTableArray(result.records)
-    frameContents = <pre>{asciitable.run(rows)}</pre>
-  } else if (errors) {
-    frameContents = (
-      <div>
-        {errors[0].code}
-        <pre>{errors[0].message}</pre>
-      </div>
-    )
-  }
-  return (
-    <div className='frame'>
-      <FrameTitlebar handleTitlebarClick={() => handleTitlebarClick(frame.cmd)} frame={frame} />
-      <div className='frame-contents'>{frameContents}</div>
-    </div>
-  )
->>>>>>> 60b4f1ea
 }
 
 export {
