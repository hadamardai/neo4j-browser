import React from 'react'
import { FrameTitlebar } from './FrameTitlebar'
import asciitable from 'ascii-data-table'
import bolt from '../../../services/bolt/bolt'
<<<<<<< HEAD
import tabNavigation from '../../../tabNavigation'
import GraphComponent from '../../../visualisation/components/Graph'
=======
>>>>>>> b6aa12c7

class CypherFrame extends React.Component {
  constructor (props) {
    super(props)
    this.state = {
      openView: 'text'
    }
  }

  onNavClick (viewName) {
    this.setState({openView: viewName})
  }
  render () {
    const frame = this.props.frame
    const errors = frame.errors && frame.errors.fields || false
    const result = frame.result || false
    let frameContents = <pre>{JSON.stringify(result, null, 2)}</pre>
    if (result) {
<<<<<<< HEAD
      const Text = () => {
        const rows = bolt.recordsToTableArray(result.records)
        return <div className='frame'><pre>{asciitable.run(rows)}</pre></div>
      }
      const Code = () => {
        return <div className='frame'><pre>{JSON.stringify(result, null, 2)}</pre></div>
      }
      const Graph = () => {
        const nodesAndRelationships = bolt.extractNodesAndRelationshipsFromRecords(result.records)
        return (
          <div className='frame'>
            <GraphComponent nodes={nodesAndRelationships.nodes} relationships={nodesAndRelationships.relationships}/>
          </div>
        )
      }
      const navItemsList = [
        {name: 'CODE', icon: '', content: Code},
        {name: 'TEXT', icon: '', content: Text},
        {name: 'GRAPH', icon: '', content: Graph}
      ]
      frameContents = <tabNavigation.components.Navigation openDrawer={this.state.openView} navItems={navItemsList} onNavClick={this.onNavClick.bind(this)} styleId='cypherTabs'/>
=======
      const rows = bolt.recordsToTableArray(result.records)
      frameContents = <pre>{asciitable.run(rows)}</pre>
>>>>>>> b6aa12c7
    } else if (errors) {
      frameContents = (
        <div>
          {errors[0].code}
          <pre>{errors[0].message}</pre>
        </div>
      )
    }
    return (
      <div className='frame'>
        <FrameTitlebar frame={frame} />
        <div className='frame-contents'>{frameContents}</div>
      </div>
    )
  }
}

export {
  CypherFrame
}<|MERGE_RESOLUTION|>--- conflicted
+++ resolved
@@ -1,12 +1,9 @@
 import React from 'react'
 import { FrameTitlebar } from './FrameTitlebar'
-import asciitable from 'ascii-data-table'
+// import asciitable from 'ascii-data-table'
 import bolt from '../../../services/bolt/bolt'
-<<<<<<< HEAD
-import tabNavigation from '../../../tabNavigation'
+// import tabNavigation from '../../../tabNavigation'
 import GraphComponent from '../../../visualisation/components/Graph'
-=======
->>>>>>> b6aa12c7
 
 class CypherFrame extends React.Component {
   constructor (props) {
@@ -25,32 +22,15 @@
     const result = frame.result || false
     let frameContents = <pre>{JSON.stringify(result, null, 2)}</pre>
     if (result) {
-<<<<<<< HEAD
-      const Text = () => {
-        const rows = bolt.recordsToTableArray(result.records)
-        return <div className='frame'><pre>{asciitable.run(rows)}</pre></div>
-      }
-      const Code = () => {
-        return <div className='frame'><pre>{JSON.stringify(result, null, 2)}</pre></div>
-      }
-      const Graph = () => {
-        const nodesAndRelationships = bolt.extractNodesAndRelationshipsFromRecords(result.records)
-        return (
-          <div className='frame'>
-            <GraphComponent nodes={nodesAndRelationships.nodes} relationships={nodesAndRelationships.relationships}/>
-          </div>
-        )
-      }
-      const navItemsList = [
-        {name: 'CODE', icon: '', content: Code},
-        {name: 'TEXT', icon: '', content: Text},
-        {name: 'GRAPH', icon: '', content: Graph}
-      ]
-      frameContents = <tabNavigation.components.Navigation openDrawer={this.state.openView} navItems={navItemsList} onNavClick={this.onNavClick.bind(this)} styleId='cypherTabs'/>
-=======
-      const rows = bolt.recordsToTableArray(result.records)
-      frameContents = <pre>{asciitable.run(rows)}</pre>
->>>>>>> b6aa12c7
+      const nodesAndRelationships = bolt.extractNodesAndRelationshipsFromRecords(result.records)
+      frameContents = (
+        <div className='frame'>
+          <GraphComponent nodes={nodesAndRelationships.nodes} relationships={nodesAndRelationships.relationships}/>
+        </div>
+      )
+
+      // const rows = bolt.recordsToTableArray(result.records)
+      // frameContents = <pre>{asciitable.run(rows)}</pre>
     } else if (errors) {
       frameContents = (
         <div>
