import { expect } from 'chai'
import { put, take, call } from 'redux-saga/effects'
import frames from '../main/frames'
import editor from '../main/editor'
import { watchCommands, handleClientCommand } from './commandInterpreter'
import bolt from '../services/bolt/bolt'
import remote from '../services/remote'

describe('commandInterpreter Sagas', () => {
  describe('watchCommands Saga', () => {
    it('should listen to editor.actionTypes.USER_COMMAND_QUEUED starting with :', () => {
      // Given
      const watchSaga = watchCommands()
      const payload = {cmd: ':help'}
      const storeSettings = {cmdchar: ':'}

      // When
      const rec = watchSaga.next().value
      const actualHistoryPut = watchSaga.next(payload).value
      const expectedHistoryPut = put(editor.actions.addHistory(payload))
      watchSaga.next() // Settings read
      const actualCallAction = watchSaga.next(storeSettings).value
      const expectedCallAction = call(handleClientCommand, payload.cmd, storeSettings.cmdchar)

      // Then
      expect(rec).to.deep.equal(take(editor.actionTypes.USER_COMMAND_QUEUED))
      expect(actualHistoryPut).to.deep.equal(expectedHistoryPut)
      expect(actualCallAction).to.deep.equal(expectedCallAction)
    })

    it('should listen to editor.actionTypes.USER_COMMAND_QUEUED with Cypher', () => {
      // Given
      const watchSaga = watchCommands()
      const payload = {cmd: 'RETURN 1'}
      const storeSettings = {cmdchar: ':'}

      // When
      const rec = watchSaga.next().value
      const actualHistoryPut = watchSaga.next(payload).value
      const expectedHistoryPut = put(editor.actions.addHistory(payload))
      watchSaga.next() // Settings read
      const actualBoltAction = watchSaga.next(storeSettings).value
      const expectedBoltAction = call(bolt.transaction, payload.cmd)
      const actualPutAction = watchSaga.next().value
      const expectedPutAction = put(frames.actions.add({cmd: payload.cmd}))

      // Then
      expect(rec).to.deep.equal(take(editor.actionTypes.USER_COMMAND_QUEUED))
      expect(actualHistoryPut).to.deep.equal(expectedHistoryPut)
      expect(actualBoltAction).to.deep.equal(expectedBoltAction)
      // We cannot do deep equal here because of uuid
      expect(actualPutAction.PUT.action.state.cmd).to.equal(expectedPutAction.PUT.action.state.cmd)
    })
  })

<<<<<<< HEAD
  it('should listen to editor.actionTypes.USER_COMMAND_QUEUED with Cypher', () => {
    // Given
    const watchSaga = watchCommands()
    const payload = {cmd: 'RETURN 1'}
    const settings = {cmdchar: ':'}

    // When
    const rec = watchSaga.next().value
    const actualHistoryPut = watchSaga.next(payload).value
    const expectedHistoryPut = put(editor.actions.addHistory(payload))
    watchSaga.next() // Settings read
    const actualBoltAction = watchSaga.next(settings).value
    const expectedBoltAction = call(bolt.transaction, payload.cmd)
    const actualPutAction = watchSaga.next().value
    const expectedPutAction = put(frames.actions.add({cmd: payload.cmd}))

    // Then
    expect(rec).to.deep.equal(take(editor.actionTypes.USER_COMMAND_QUEUED))
    expect(actualHistoryPut).to.deep.equal(expectedHistoryPut)
    expect(actualBoltAction).to.deep.equal(expectedBoltAction)
    // We cannot do deep equal here because of uuid
    expect(actualPutAction.PUT.action.state.cmd).to.equal(expectedPutAction.PUT.action.state.cmd)
  })
})

describe('handleClientCommand Saga', () => {
  it('should create default frame for unknown commands', () => {
    // Given
    const payload = {cmd: ':unknown'}
    const settings = {cmdchar: ':'}
    const handleClientCommandSaga = handleClientCommand(settings.cmdchar, payload.cmd)

    // When
    const actualPutAction = handleClientCommandSaga.next().value
    const expectedPutAction = put(frames.actions.add({cmd: payload.cmd}))

    // Then
    // We cannot do deep equal here because of uuid
    expect(actualPutAction.PUT.action.state.cmd).to.equal(expectedPutAction.PUT.action.state.cmd)
  })

  it('should put action frames.action.clear on :clear command', () => {
    // Given
    const payload = {cmd: ':clear'}
    const settings = {cmdchar: ':'}
    const handleClientCommandSaga = handleClientCommand(settings.cmdchar, payload.cmd)

    // When
    const actualPutAction = handleClientCommandSaga.next().value
    const expectedPutAction = put(frames.actions.clear())

    // Then
    expect(actualPutAction).to.deep.equal(expectedPutAction)
  })

  it('should put action frames.action.add on :play command', () => {
    // Given
    const payload = {cmd: ':play a', type: 'play'}
    const settings = {cmdchar: ':'}
    const handleClientCommandSaga = handleClientCommand(settings.cmdchar, payload.cmd)

    // When
    const actualPutAction = handleClientCommandSaga.next().value
    const expectedPutAction = put(frames.actions.add({cmd: payload.cmd, type: payload.type}))
    // Then
    expect(actualPutAction.PUT.action.state.cmd).to.equal(expectedPutAction.PUT.action.state.cmd)
    expect(actualPutAction.PUT.action.state.type).to.equal(expectedPutAction.PUT.action.state.type)
  })

  it('should put action frames.action.add on :play `url` command', () => {
    const url = 'http://test.test'

    // Given
    const payload = {cmd: ':play ' + url, type: 'play-remote'}
    const settings = {cmdchar: ':'}
    const handleClientCommandSaga = handleClientCommand(settings.cmdchar, payload.cmd)

    // When
    const actualRemoteGetAction = handleClientCommandSaga.next('http://test.test').value
    const expectedRemoteGetAction = call(remote.get, 'http://test.test')

    // Then
    expect(actualRemoteGetAction).to.deep.equal(expectedRemoteGetAction)

    // When
    const actualPutAction = handleClientCommandSaga.next().value
    const expectedPutAction = put(frames.actions.add({cmd: payload.cmd, type: payload.type}))

    // Then
    expect(actualPutAction.PUT.action.state.cmd).to.equal(expectedPutAction.PUT.action.state.cmd)
    expect(actualPutAction.PUT.action.state.type).to.equal(expectedPutAction.PUT.action.state.type)
=======
  describe('handleClientCommand Saga', () => {
    it('should create default frame for unknown commands', () => {
      // Given
      const payload = {cmd: ':unknown'}
      const storeSettings = {cmdchar: ':'}
      const handleClientCommandSaga = handleClientCommand(payload.cmd, storeSettings.cmdchar)

      // When
      const actualPutAction = handleClientCommandSaga.next().value
      const expectedPutAction = put(frames.actions.add({cmd: payload.cmd}))

      // Then
      // We cannot do deep equal here because of uuid
      expect(actualPutAction.PUT.action.state.cmd).to.equal(expectedPutAction.PUT.action.state.cmd)
    })

    it('should put action frames.action.clear on :clear command', () => {
      // Given
      const payload = {cmd: ':clear'}
      const storeSettings = {cmdchar: ':'}
      const handleClientCommandSaga = handleClientCommand(payload.cmd, storeSettings.cmdchar)

      // When
      const actualPutAction = handleClientCommandSaga.next().value
      const expectedPutAction = put(frames.actions.clear())

      // Then
      expect(actualPutAction).to.deep.equal(expectedPutAction)
    })

    it('should put action frames.action.add on :play command', () => {
      // Given
      const payload = {cmd: ':play a', type: 'play'}
      const storeSettings = {cmdchar: ':'}
      const handleClientCommandSaga = handleClientCommand(payload.cmd, storeSettings.cmdchar)

      // When
      const actualPutAction = handleClientCommandSaga.next().value
      const expectedPutAction = put(frames.actions.add({cmd: payload.cmd, type: payload.type}))
      // Then
      expect(actualPutAction.PUT.action.state.cmd).to.equal(expectedPutAction.PUT.action.state.cmd)
      expect(actualPutAction.PUT.action.state.type).to.equal(expectedPutAction.PUT.action.state.type)
    })

    it('should put action frames.action.add on :play `url` command', () => {
      const url = 'http://test.test'

      // Given
      const payload = {cmd: ':play ' + url, type: 'play-remote'}
      const storeSettings = {cmdchar: ':'}
      const handleClientCommandSaga = handleClientCommand(payload.cmd, storeSettings.cmdchar)

      // When
      const actualBoltAction = handleClientCommandSaga.next('http://test.test').value
      const expectedBoltAction = call(remote.get, 'http://test.test')

      // Then
      expect(actualBoltAction).to.deep.equal(expectedBoltAction)

      // When
      const actualPutAction = handleClientCommandSaga.next().value
      const expectedPutAction = put(frames.actions.add({cmd: payload.cmd, type: payload.type}))

      // Then
      expect(actualPutAction.PUT.action.state.cmd).to.equal(expectedPutAction.PUT.action.state.cmd)
      expect(actualPutAction.PUT.action.state.type).to.equal(expectedPutAction.PUT.action.state.type)
    })
>>>>>>> 60b4f1ea
  })
})<|MERGE_RESOLUTION|>--- conflicted
+++ resolved
@@ -53,99 +53,6 @@
     })
   })
 
-<<<<<<< HEAD
-  it('should listen to editor.actionTypes.USER_COMMAND_QUEUED with Cypher', () => {
-    // Given
-    const watchSaga = watchCommands()
-    const payload = {cmd: 'RETURN 1'}
-    const settings = {cmdchar: ':'}
-
-    // When
-    const rec = watchSaga.next().value
-    const actualHistoryPut = watchSaga.next(payload).value
-    const expectedHistoryPut = put(editor.actions.addHistory(payload))
-    watchSaga.next() // Settings read
-    const actualBoltAction = watchSaga.next(settings).value
-    const expectedBoltAction = call(bolt.transaction, payload.cmd)
-    const actualPutAction = watchSaga.next().value
-    const expectedPutAction = put(frames.actions.add({cmd: payload.cmd}))
-
-    // Then
-    expect(rec).to.deep.equal(take(editor.actionTypes.USER_COMMAND_QUEUED))
-    expect(actualHistoryPut).to.deep.equal(expectedHistoryPut)
-    expect(actualBoltAction).to.deep.equal(expectedBoltAction)
-    // We cannot do deep equal here because of uuid
-    expect(actualPutAction.PUT.action.state.cmd).to.equal(expectedPutAction.PUT.action.state.cmd)
-  })
-})
-
-describe('handleClientCommand Saga', () => {
-  it('should create default frame for unknown commands', () => {
-    // Given
-    const payload = {cmd: ':unknown'}
-    const settings = {cmdchar: ':'}
-    const handleClientCommandSaga = handleClientCommand(settings.cmdchar, payload.cmd)
-
-    // When
-    const actualPutAction = handleClientCommandSaga.next().value
-    const expectedPutAction = put(frames.actions.add({cmd: payload.cmd}))
-
-    // Then
-    // We cannot do deep equal here because of uuid
-    expect(actualPutAction.PUT.action.state.cmd).to.equal(expectedPutAction.PUT.action.state.cmd)
-  })
-
-  it('should put action frames.action.clear on :clear command', () => {
-    // Given
-    const payload = {cmd: ':clear'}
-    const settings = {cmdchar: ':'}
-    const handleClientCommandSaga = handleClientCommand(settings.cmdchar, payload.cmd)
-
-    // When
-    const actualPutAction = handleClientCommandSaga.next().value
-    const expectedPutAction = put(frames.actions.clear())
-
-    // Then
-    expect(actualPutAction).to.deep.equal(expectedPutAction)
-  })
-
-  it('should put action frames.action.add on :play command', () => {
-    // Given
-    const payload = {cmd: ':play a', type: 'play'}
-    const settings = {cmdchar: ':'}
-    const handleClientCommandSaga = handleClientCommand(settings.cmdchar, payload.cmd)
-
-    // When
-    const actualPutAction = handleClientCommandSaga.next().value
-    const expectedPutAction = put(frames.actions.add({cmd: payload.cmd, type: payload.type}))
-    // Then
-    expect(actualPutAction.PUT.action.state.cmd).to.equal(expectedPutAction.PUT.action.state.cmd)
-    expect(actualPutAction.PUT.action.state.type).to.equal(expectedPutAction.PUT.action.state.type)
-  })
-
-  it('should put action frames.action.add on :play `url` command', () => {
-    const url = 'http://test.test'
-
-    // Given
-    const payload = {cmd: ':play ' + url, type: 'play-remote'}
-    const settings = {cmdchar: ':'}
-    const handleClientCommandSaga = handleClientCommand(settings.cmdchar, payload.cmd)
-
-    // When
-    const actualRemoteGetAction = handleClientCommandSaga.next('http://test.test').value
-    const expectedRemoteGetAction = call(remote.get, 'http://test.test')
-
-    // Then
-    expect(actualRemoteGetAction).to.deep.equal(expectedRemoteGetAction)
-
-    // When
-    const actualPutAction = handleClientCommandSaga.next().value
-    const expectedPutAction = put(frames.actions.add({cmd: payload.cmd, type: payload.type}))
-
-    // Then
-    expect(actualPutAction.PUT.action.state.cmd).to.equal(expectedPutAction.PUT.action.state.cmd)
-    expect(actualPutAction.PUT.action.state.type).to.equal(expectedPutAction.PUT.action.state.type)
-=======
   describe('handleClientCommand Saga', () => {
     it('should create default frame for unknown commands', () => {
       // Given
@@ -198,12 +105,12 @@
       const storeSettings = {cmdchar: ':'}
       const handleClientCommandSaga = handleClientCommand(payload.cmd, storeSettings.cmdchar)
 
-      // When
-      const actualBoltAction = handleClientCommandSaga.next('http://test.test').value
-      const expectedBoltAction = call(remote.get, 'http://test.test')
+    // When
+    const actualRemoteGetAction = handleClientCommandSaga.next('http://test.test').value
+    const expectedRemoteGetAction = call(remote.get, 'http://test.test')
 
-      // Then
-      expect(actualBoltAction).to.deep.equal(expectedBoltAction)
+    // Then
+    expect(actualRemoteGetAction).to.deep.equal(expectedRemoteGetAction)
 
       // When
       const actualPutAction = handleClientCommandSaga.next().value
@@ -213,6 +120,5 @@
       expect(actualPutAction.PUT.action.state.cmd).to.equal(expectedPutAction.PUT.action.state.cmd)
       expect(actualPutAction.PUT.action.state.type).to.equal(expectedPutAction.PUT.action.state.type)
     })
->>>>>>> 60b4f1ea
   })
 })