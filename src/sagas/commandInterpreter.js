import { put, take, select, call } from 'redux-saga/effects'
import helper from '../services/commandInterpreterHelper'
import frames from '../main/frames'
import { getSettings, getHistory } from '../selectors'
import { cleanCommand } from '../services/commandUtils'
import editor from '../main/editor'
import bolt from '../services/bolt/bolt'
import remote from '../services/remote'
<<<<<<< HEAD
import { cleanHtml } from '../services/remoteUtils'
=======
import { handleServerCommand } from './command_sagas/serverCommand'
import { handleConfigCommand } from './command_sagas/configCommand'
>>>>>>> 60b4f1ea

function * watchCommands () {
  while (true) {
    const action = yield take(editor.actionTypes.USER_COMMAND_QUEUED)
    yield put(editor.actions.addHistory({cmd: action.cmd}))
    const settingsState = yield select(getSettings)
    const cleanCmd = cleanCommand(action.cmd)
    if (cleanCmd[0] === settingsState.cmdchar) {
      yield call(handleClientCommand, action.cmd, settingsState.cmdchar)
    } else {
      try {
        const res = yield call(bolt.transaction, action.cmd)
        yield put(frames.actions.add({cmd: action.cmd, result: res, type: 'cypher'}))
      } catch (e) {
        yield put(frames.actions.add({cmd: action.cmd, errors: e, type: 'cypher'}))
      }
    }
  }
}

function * handleClientCommand (cmd, cmdchar) {
  const interpreted = helper.interpret(cmd.substr(cmdchar.length))
  if (interpreted.name === 'play-remote') {
    const url = cmd.substr(cmdchar.length + 'play '.length)
    try {
      const content = yield call(remote.get, url)
      yield put(frames.actions.add({cmd: cmd, type: interpreted.name, contents: cleanHtml(content)}))
    } catch (e) {
      yield put(frames.actions.add({cmd: cmd, type: interpreted.name, contents: 'Can not fetch remote guide: ' + e}))
    }
  } else if (interpreted.name === 'play') {
    yield put(frames.actions.add({cmd: cmd, type: interpreted.name}))
  } else if (interpreted.name === 'clear') {
    yield put(frames.actions.clear())
  } else if (interpreted.name === 'config') {
    yield call(handleConfigCommand, cmd, cmdchar)
  } else if (interpreted.name === 'server') {
    yield call(handleServerCommand, cmd, cmdchar)
  } else if (interpreted.name === 'history') {
    const historyState = yield select(getHistory)
    yield put(frames.actions.add({cmd: cmd, type: 'history', history: historyState}))
  } else {
    yield put(frames.actions.add({cmd: cmd, type: 'unknown'}))
  }
}

export {
  watchCommands,
  handleClientCommand
}<|MERGE_RESOLUTION|>--- conflicted
+++ resolved
@@ -6,12 +6,9 @@
 import editor from '../main/editor'
 import bolt from '../services/bolt/bolt'
 import remote from '../services/remote'
-<<<<<<< HEAD
 import { cleanHtml } from '../services/remoteUtils'
-=======
 import { handleServerCommand } from './command_sagas/serverCommand'
 import { handleConfigCommand } from './command_sagas/configCommand'
->>>>>>> 60b4f1ea
 
 function * watchCommands () {
   while (true) {
