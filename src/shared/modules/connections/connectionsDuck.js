/*
 * Copyright (c) 2002-2019 "Neo4j,"
 * Neo4j Sweden AB [http://neo4j.com]
 *
 * This file is part of Neo4j.
 *
 * Neo4j is free software: you can redistribute it and/or modify
 * it under the terms of the GNU General Public License as published by
 * the Free Software Foundation, either version 3 of the License, or
 * (at your option) any later version.
 *
 * This program is distributed in the hope that it will be useful,
 * but WITHOUT ANY WARRANTY; without even the implied warranty of
 * MERCHANTABILITY or FITNESS FOR A PARTICULAR PURPOSE.  See the
 * GNU General Public License for more details.
 *
 * You should have received a copy of the GNU General Public License
 * along with this program.  If not, see <http://www.gnu.org/licenses/>.
 */

import Rx from 'rxjs/Rx'
import bolt from 'services/bolt/bolt'
import { getEncryptionMode } from 'services/bolt/boltHelpers'
import * as discovery from 'shared/modules/discovery/discoveryDuck'
import {
  fetchMetaData,
  CLEAR as CLEAR_META
} from 'shared/modules/dbMeta/dbMetaDuck'
import { executeSystemCommand } from 'shared/modules/commands/commandsDuck'
import {
  getInitCmd,
  getSettings,
  getCmdChar,
  getConnectionTimeout
} from 'shared/modules/settings/settingsDuck'
import { inWebEnv, USER_CLEAR, APP_START } from 'shared/modules/app/appDuck'
import { hasMultiDbSupport } from '../features/versionedFeatures'

export const NAME = 'connections'
export const ADD = 'connections/ADD'
export const SET_ACTIVE = 'connections/SET_ACTIVE'
export const SELECT = 'connections/SELECT'
export const REMOVE = 'connections/REMOVE'
export const MERGE = 'connections/MERGE'
export const CONNECT = 'connections/CONNECT'
export const DISCONNECT = 'connections/DISCONNECT'
export const SILENT_DISCONNECT = 'connections/SILENT_DISCONNECT'
export const STARTUP_CONNECTION_SUCCESS =
  'connections/STARTUP_CONNECTION_SUCCESS'
export const STARTUP_CONNECTION_FAILED = 'connections/STARTUP_CONNECTION_FAILED'
export const CONNECTION_SUCCESS = 'connections/CONNECTION_SUCCESS'
export const DISCONNECTION_SUCCESS = 'connections/DISCONNECTION_SUCCESS'
export const LOST_CONNECTION = 'connections/LOST_CONNECTION'
export const UPDATE_CONNECTION_STATE = 'connections/UPDATE_CONNECTION_STATE'
export const UPDATE_RETAIN_CREDENTIALS = NAME + '/UPDATE_RETAIN_CREDENTIALS'
export const UPDATE_AUTH_ENABLED = NAME + '/UPDATE_AUTH_ENABLED'
export const SWITCH_CONNECTION = NAME + '/SWITCH_CONNECTION'
export const SWITCH_CONNECTION_SUCCESS = NAME + '/SWITCH_CONNECTION_SUCCESS'
export const SWITCH_CONNECTION_FAILED = NAME + '/SWITCH_CONNECTION_FAILED'
<<<<<<< HEAD
export const VALIDATE_CONNECTION_CREDENTIALS =
  NAME + '/VALIDATE_CONNECTION_CREDENTIALS'
export const USE_DB = NAME + '/USE_DB'
export const USING_DB = NAME + '/USING_DB'
=======
export const VERIFY_CREDENTIALS = NAME + '/VERIFY_CREDENTIALS'
>>>>>>> 4ae2ecb3

export const DISCONNECTED_STATE = 0
export const CONNECTED_STATE = 1
export const PENDING_STATE = 2
export const CONNECTING_STATE = 3

const initialState = {
  allConnectionIds: [],
  connectionsById: {},
  activeConnection: null,
  connectionState: DISCONNECTED_STATE,
  lastUpdate: 0,
  useDb: null
}

/**
 * Selectors
 */
export function getConnection (state, id) {
  let connections = getConnections(state).filter(
    connection => connection && connection.id === id
  )
  if (connections && connections.length > 0) {
    return connections[0]
  } else {
    return null
  }
}

export function getUseDb (state) {
  return (state[NAME] || {}).useDb
}

export function getConnections (state) {
  return state[NAME].allConnectionIds.map(id => state[NAME].connectionsById[id])
}

export function getConnectionState (state) {
  return state[NAME].connectionState || initialState.connectionState
}

export function getLastConnectionUpdate (state) {
  return state[NAME].lastUpdate || initialState.lastUpdate
}

export function isConnected (state) {
  return getConnectionState(state) === CONNECTED_STATE
}

export function getActiveConnection (state) {
  return state[NAME].activeConnection || initialState.activeConnection
}

export function getActiveConnectionData (state) {
  if (!state[NAME].activeConnection) return null
  return getConnectionData(state, state[NAME].activeConnection)
}

export function getConnectionData (state, id) {
  if (typeof state[NAME].connectionsById[id] === 'undefined') return null
  let data = state[NAME].connectionsById[id]
  data.db = getUseDb(state)
  if (data.username && data.password) return data
  if (!(data.username && data.password) && (memoryUsername && memoryPassword)) {
    // No retain state
    return { ...data, username: memoryUsername, password: memoryPassword }
  }
  return data
}

const addConnectionHelper = (state, obj) => {
  const connectionsById = { ...state.connectionsById, [obj.id]: obj }
  let allConnectionIds = state.allConnectionIds
  if (state.allConnectionIds.indexOf(obj.id) < 0) {
    allConnectionIds = state.allConnectionIds.concat([obj.id])
  }
  return Object.assign(
    {},
    state,
    { allConnectionIds: allConnectionIds },
    { connectionsById: connectionsById }
  )
}

const removeConnectionHelper = (state, connectionId) => {
  const connectionsById = { ...state.connectionsById }
  let allConnectionIds = state.allConnectionIds
  const index = allConnectionIds.indexOf(connectionId)
  if (index > 0) {
    allConnectionIds.splice(index, 1)
    delete connectionsById[connectionId]
  }
  return Object.assign(
    {},
    state,
    { allConnectionIds: allConnectionIds },
    { connectionsById: connectionsById }
  )
}

const mergeConnectionHelper = (state, connection) => {
  const connectionId = connection.id
  const connectionsById = { ...state.connectionsById }
  let allConnectionIds = state.allConnectionIds
  const index = allConnectionIds.indexOf(connectionId)
  if (index >= 0) {
    connectionsById[connectionId] = Object.assign(
      {},
      connectionsById[connectionId],
      connection
    )
  } else {
    connectionsById[connectionId] = Object.assign({}, connection)
    allConnectionIds.push(connectionId)
  }
  return Object.assign(
    {},
    state,
    { allConnectionIds: allConnectionIds },
    { connectionsById: connectionsById }
  )
}

const updateAuthEnabledHelper = (state, authEnabled) => {
  const connectionId = state.activeConnection
  const updatedConnection = Object.assign(
    {},
    state.connectionsById[connectionId],
    { authEnabled: authEnabled }
  )
  const updatedConnectionByIds = Object.assign({}, state.connectionsById)
  updatedConnectionByIds[connectionId] = updatedConnection

  return Object.assign({}, state, { connectionsById: updatedConnectionByIds })
}

// Local vars
let memoryUsername = ''
let memoryPassword = ''

// Reducer
export default function (state = initialState, action) {
  if (action.type === APP_START) {
    state = { ...initialState, ...state, useDb: initialState.useDb }
  }

  switch (action.type) {
    case ADD:
      return addConnectionHelper(state, action.connection)
    case SET_ACTIVE:
      let cState = CONNECTED_STATE
      if (!action.connectionId) cState = DISCONNECTED_STATE
      return {
        ...state,
        activeConnection: action.connectionId,
        connectionState: cState,
        lastUpdate: Date.now()
      }
    case CONNECT:
      return {
        ...state,
        connectionState: CONNECTING_STATE,
        lastUpdate: Date.now()
      }
    case REMOVE:
      return removeConnectionHelper(state, action.connectionId)
    case MERGE:
      return mergeConnectionHelper(state, action.connection)
    case UPDATE_CONNECTION_STATE:
      return {
        ...state,
        connectionState: action.state,
        lastUpdate: Date.now()
      }
    case UPDATE_AUTH_ENABLED:
      return updateAuthEnabledHelper(state, action.authEnabled)
    case USING_DB:
      return { ...state, useDb: action.useDb }
    case USER_CLEAR:
      return initialState
    default:
      return state
  }
}

// Actions
export const selectConnection = id => {
  return {
    type: SELECT,
    connectionId: id
  }
}

export const setActiveConnection = (id, silent = false) => {
  return {
    type: SET_ACTIVE,
    connectionId: id,
    silent: silent
  }
}

export const addConnection = ({ name, username, password, host }) => {
  return {
    type: ADD,
    connection: { id: name, name, username, password, host, type: 'bolt' }
  }
}

export const updateConnection = connection => {
  return {
    type: MERGE,
    connection
  }
}

export const disconnectAction = (id = discovery.CONNECTION_ID) => {
  return {
    type: DISCONNECT,
    id
  }
}

export const updateConnectionState = state => ({
  state,
  type: UPDATE_CONNECTION_STATE
})

export const onLostConnection = dispatch => e => {
  dispatch({ type: LOST_CONNECTION, error: e })
}

export const connectionLossFilter = action => {
  const notLostCodes = [
    'Neo.ClientError.Security.Unauthorized',
    'Neo.ClientError.Security.AuthenticationRateLimit'
  ]
  return notLostCodes.indexOf(action.error.code) < 0
}

export const setRetainCredentials = shouldRetain => {
  return {
    type: UPDATE_RETAIN_CREDENTIALS,
    shouldRetain
  }
}

export const setAuthEnabled = authEnabled => {
  return {
    type: UPDATE_AUTH_ENABLED,
    authEnabled
  }
}

export const useDb = (db = null) => ({ type: USE_DB, useDb: db })
const usingDb = (db = null) => ({ type: USING_DB, useDb: db }) // Do not export, we need the guard in useDbEpic epic

// Epics
export const useDbEpic = (action$, store) => {
  return action$
    .ofType(USE_DB)
    .do(action => {
      if (hasMultiDbSupport(store.getState())) {
        store.dispatch(usingDb(action.useDb))
      } else {
        store.dispatch(usingDb(null))
      }
    })
    .mapTo({ type: 'NOOP' })
}

export const usingDbEpic = action$ => {
  return action$
    .ofType(USING_DB)
    .do(action => {
      bolt.useDb(action.useDb)
    })
    .mapTo(fetchMetaData())
}

export const connectEpic = (action$, store) => {
  return action$.ofType(CONNECT).mergeMap(async action => {
    if (!action.$$responseChannel) return Rx.Observable.of(null)
    memoryUsername = ''
    memoryPassword = ''
    bolt.closeConnection()
    await new Promise(resolve => setTimeout(() => resolve()), 2000)
    return bolt
      .openConnection(action, {
        encrypted: getEncryptionMode(action),
        connectionTimeout: getConnectionTimeout(store.getState())
      })
      .then(res => ({ type: action.$$responseChannel, success: true }))
      .catch(e => {
        if (!action.noResetConnectionOnFail) {
          store.dispatch(setActiveConnection(null))
        }
        return {
          type: action.$$responseChannel,
          success: false,
          error: e
        }
      })
  })
}

<<<<<<< HEAD
export const validateConnectionCredentials = (action$, store) => {
  return action$.ofType(VALIDATE_CONNECTION_CREDENTIALS).mergeMap(action => {
    if (!action.$$responseChannel) return Rx.Observable.of(null)
    return bolt
      .directConnect(action, {
        encrypted: getEncryptionMode(action),
        connectionTimeout: getConnectionTimeout(store.getState())
      })
      .then(driver => {
        driver.close()
        return { type: action.$$responseChannel, success: true }
      })
      .catch(e => {
        return {
          type: action.$$responseChannel,
          success: false,
          error: e
        }
=======
export const verifyConnectionCredentialsEpic = (action$, store) => {
  return action$.ofType(VERIFY_CREDENTIALS).mergeMap(action => {
    if (!action.$$responseChannel) return Rx.Observable.of(null)
    return bolt
      .directConnect(
        action,
        { encrypted: getEncryptionMode(action) },
        undefined
      )
      .then(driver => {
        return { type: action.$$responseChannel, success: true }
      })
      .catch(e => {
        return { type: action.$$responseChannel, success: false, error: e }
>>>>>>> 4ae2ecb3
      })
  })
}

export const startupConnectEpic = (action$, store) => {
  return action$
    .ofType(discovery.DONE)
    .do(() => store.dispatch(useDb(null))) // reset db to use
    .mergeMap(action => {
      const connection = getConnection(
        store.getState(),
        discovery.CONNECTION_ID
      )
      if (!connection || !connection.host) {
        store.dispatch(setActiveConnection(null))
        store.dispatch(
          discovery.updateDiscoveryConnection({
            username: 'neo4j',
            password: ''
          })
        )
        return Promise.resolve({ type: STARTUP_CONNECTION_FAILED })
      }
      return new Promise((resolve, reject) => {
        bolt
          .openConnection(
            // Try without creds
            connection,
            {
              withoutCredentials: true,
              encrypted: getEncryptionMode(connection),
              connectionTimeout: getConnectionTimeout(store.getState())
            },
            onLostConnection(store.dispatch)
          )
          .then(r => {
            store.dispatch(
              discovery.updateDiscoveryConnection({
                username: undefined,
                password: undefined
              })
            )
            store.dispatch(setActiveConnection(discovery.CONNECTION_ID))
            resolve({ type: STARTUP_CONNECTION_SUCCESS })
          })
          .catch(() => {
            if (!connection || (!connection.username && !connection.password)) {
              // No creds stored
              store.dispatch(setActiveConnection(null))
              store.dispatch(
                discovery.updateDiscoveryConnection({
                  username: 'neo4j',
                  password: ''
                })
              )
              return resolve({ type: STARTUP_CONNECTION_FAILED })
            }
            bolt
              .openConnection(
                connection,
                {
                  encrypted: getEncryptionMode(connection),
                  connectionTimeout: getConnectionTimeout(store.getState())
                },
                onLostConnection(store.dispatch)
              ) // Try with stored creds
              .then(connection => {
                store.dispatch(setActiveConnection(discovery.CONNECTION_ID))
                resolve({ type: STARTUP_CONNECTION_SUCCESS })
              })
              .catch(e => {
                store.dispatch(setActiveConnection(null))
                store.dispatch(
                  discovery.updateDiscoveryConnection({
                    username: 'neo4j',
                    password: ''
                  })
                )
                resolve({ type: STARTUP_CONNECTION_FAILED })
              })
          })
      })
    })
}
export const startupConnectionSuccessEpic = (action$, store) => {
  return action$
    .ofType(STARTUP_CONNECTION_SUCCESS)
    .do(() =>
      store.dispatch(
        executeSystemCommand(getCmdChar(store.getState()) + 'server status')
      )
    )
    .mapTo(executeSystemCommand(getInitCmd(store.getState()))) // execute initCmd from settings
}
export const startupConnectionFailEpic = (action$, store) => {
  return action$
    .ofType(STARTUP_CONNECTION_FAILED)
    .mapTo(
      executeSystemCommand(getCmdChar(store.getState()) + 'server connect')
    )
}

let lastActiveConnectionId = null
export const detectActiveConnectionChangeEpic = (action$, store) => {
  return action$.ofType(SET_ACTIVE).mergeMap(action => {
    if (lastActiveConnectionId === action.connectionId) {
      return Rx.Observable.never()
    } // no change
    lastActiveConnectionId = action.connectionId
    if (!action.connectionId && !action.silent) {
      // Non silent disconnect
      return Rx.Observable.of({ type: DISCONNECTION_SUCCESS })
    } else if (!action.connectionId && action.silent) {
      // Silent disconnect
      return Rx.Observable.never()
    }
    return Rx.Observable.of({ type: CONNECTION_SUCCESS }) // connect
  })
}
export const disconnectEpic = (action$, store) => {
  return action$
    .ofType(DISCONNECT)
    .merge(action$.ofType(USER_CLEAR))
    .do(() => bolt.closeConnection())
    .do(action =>
      store.dispatch(updateConnection({ id: action.id, password: '' }))
    )
    .map(action => setActiveConnection(null))
}
export const silentDisconnectEpic = (action$, store) => {
  return action$
    .ofType(SILENT_DISCONNECT)
    .do(() => bolt.closeConnection())
    .do(() => store.dispatch({ type: CLEAR_META }))
    .mapTo(setActiveConnection(null, true))
}
export const disconnectSuccessEpic = (action$, store) => {
  return action$
    .ofType(DISCONNECTION_SUCCESS)
    .mapTo(
      executeSystemCommand(
        getSettings(store.getState()).cmdchar + 'server connect'
      )
    )
}
export const connectionLostEpic = (action$, store) =>
  action$
    .ofType(LOST_CONNECTION)
    .filter(connectionLossFilter)
    .filter(() => inWebEnv(store.getState())) // Only retry in web env
    .throttleTime(5000)
    .do(() => store.dispatch(updateConnectionState(PENDING_STATE)))
    .mergeMap(action => {
      const connection = getActiveConnectionData(store.getState())
      if (!connection) return Rx.Observable.of(1)
      return (
        Rx.Observable.of(1)
          .mergeMap(() => {
            return new Promise((resolve, reject) => {
              bolt
                .directConnect(
                  connection,
                  {
                    encrypted: getEncryptionMode(connection),
                    connectionTimeout: getConnectionTimeout(store.getState())
                  },
                  e =>
                    setTimeout(
                      () => reject(new Error('Couldnt reconnect. Lost.')),
                      5000
                    )
                )
                .then(s => {
                  bolt.closeConnection()
                  bolt
                    .openConnection(
                      connection,
                      {
                        encrypted: getEncryptionMode(connection),
                        connectionTimeout: getConnectionTimeout(
                          store.getState()
                        )
                      },
                      onLostConnection(store.dispatch)
                    )
                    .then(() => {
                      store.dispatch(updateConnectionState(CONNECTED_STATE))
                      resolve({ type: 'Success' })
                    })
                    .catch(e => reject(new Error('Error on connect')))
                })
                .catch(e => {
                  // Don't retry if auth failed
                  if (e.code === 'Neo.ClientError.Security.Unauthorized') {
                    resolve({ type: e.code })
                  } else {
                    setTimeout(
                      () => reject(new Error('Couldnt reconnect.')),
                      5000
                    )
                  }
                })
            })
          })
          .retry(10)
          .catch(e => {
            bolt.closeConnection()
            store.dispatch(setActiveConnection(null))
            return Rx.Observable.of(null)
          })
          // It can be resolved for a number of reasons:
          // 1. Connection successful
          // 2. Auth failure
          .do(res => {
            if (!res || res.type === 'Success') {
              return
            }
            // If no connection because of auth failure, close and unset active connection
            if (res.type === 'Neo.ClientError.Security.Unauthorized') {
              bolt.closeConnection()
              store.dispatch(setActiveConnection(null))
            }
          })
          .map(() => Rx.Observable.of(null))
      )
    })
    .mapTo({ type: 'NOOP' })

export const switchConnectionEpic = (action$, store) => {
  return action$
    .ofType(SWITCH_CONNECTION)
    .do(() => store.dispatch(updateConnectionState(PENDING_STATE)))
    .mergeMap(action => {
      bolt.closeConnection()
      const connectionInfo = { id: discovery.CONNECTION_ID, ...action }
      store.dispatch(updateConnection(connectionInfo))
      return new Promise((resolve, reject) => {
        bolt
          .openConnection(
            action,
            { encrypted: action.encrypted },
            onLostConnection(store.dispatch)
          )
          .then(connection => {
            store.dispatch(setActiveConnection(discovery.CONNECTION_ID))
            resolve({ type: SWITCH_CONNECTION_SUCCESS })
          })
          .catch(e => {
            store.dispatch(setActiveConnection(null))
            store.dispatch(
              discovery.updateDiscoveryConnection({
                username: 'neo4j',
                password: ''
              })
            )
            resolve({ type: SWITCH_CONNECTION_FAILED })
          })
      })
    })
}

export const switchConnectionSuccessEpic = (action$, store) => {
  return action$
    .ofType(SWITCH_CONNECTION_SUCCESS)
    .do(() => store.dispatch(updateConnectionState(CONNECTED_STATE)))
    .do(() => store.dispatch(fetchMetaData()))
    .mapTo(
      executeSystemCommand(
        getCmdChar(store.getState()) + 'server switch success'
      )
    )
}
export const switchConnectionFailEpic = (action$, store) => {
  return action$
    .ofType(SWITCH_CONNECTION_FAILED)
    .do(() => store.dispatch(updateConnectionState(DISCONNECTED_STATE)))
    .mapTo(
      executeSystemCommand(getCmdChar(store.getState()) + 'server switch fail')
    )
}

export const retainCredentialsSettingsEpic = (action$, store) => {
  return action$
    .ofType(UPDATE_RETAIN_CREDENTIALS)
    .do(action => {
      const connection = getActiveConnectionData(store.getState())
      if (
        !action.shouldRetain &&
        (connection.username || connection.password)
      ) {
        memoryUsername = connection.username
        memoryPassword = connection.password
        connection.username = ''
        connection.password = ''
        return store.dispatch(updateConnection(connection))
      }
      if (action.shouldRetain && memoryUsername && memoryPassword) {
        connection.username = memoryUsername
        connection.password = memoryPassword
        memoryUsername = ''
        memoryPassword = ''
        return store.dispatch(updateConnection(connection))
      }
    })
    .mapTo({ type: 'NOOP' })
}<|MERGE_RESOLUTION|>--- conflicted
+++ resolved
@@ -57,14 +57,10 @@
 export const SWITCH_CONNECTION = NAME + '/SWITCH_CONNECTION'
 export const SWITCH_CONNECTION_SUCCESS = NAME + '/SWITCH_CONNECTION_SUCCESS'
 export const SWITCH_CONNECTION_FAILED = NAME + '/SWITCH_CONNECTION_FAILED'
-<<<<<<< HEAD
 export const VALIDATE_CONNECTION_CREDENTIALS =
   NAME + '/VALIDATE_CONNECTION_CREDENTIALS'
 export const USE_DB = NAME + '/USE_DB'
 export const USING_DB = NAME + '/USING_DB'
-=======
-export const VERIFY_CREDENTIALS = NAME + '/VERIFY_CREDENTIALS'
->>>>>>> 4ae2ecb3
 
 export const DISCONNECTED_STATE = 0
 export const CONNECTED_STATE = 1
@@ -370,12 +366,12 @@
   })
 }
 
-<<<<<<< HEAD
 export const validateConnectionCredentials = (action$, store) => {
   return action$.ofType(VALIDATE_CONNECTION_CREDENTIALS).mergeMap(action => {
     if (!action.$$responseChannel) return Rx.Observable.of(null)
     return bolt
       .directConnect(action, {
+        action,
         encrypted: getEncryptionMode(action),
         connectionTimeout: getConnectionTimeout(store.getState())
       })
@@ -389,22 +385,6 @@
           success: false,
           error: e
         }
-=======
-export const verifyConnectionCredentialsEpic = (action$, store) => {
-  return action$.ofType(VERIFY_CREDENTIALS).mergeMap(action => {
-    if (!action.$$responseChannel) return Rx.Observable.of(null)
-    return bolt
-      .directConnect(
-        action,
-        { encrypted: getEncryptionMode(action) },
-        undefined
-      )
-      .then(driver => {
-        return { type: action.$$responseChannel, success: true }
-      })
-      .catch(e => {
-        return { type: action.$$responseChannel, success: false, error: e }
->>>>>>> 4ae2ecb3
       })
   })
 }
