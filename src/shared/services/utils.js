--- conflicted
+++ resolved
@@ -18,7 +18,6 @@
   return newArr
 }
 
-<<<<<<< HEAD
 export const hostIsAllowed = (uri, whitelist = null) => {
   if (whitelist === '*') return true
   const urlInfo = getUrlInfo(uri)
@@ -51,7 +50,8 @@
     search: match[6],
     hash: match[7]
   }
-=======
+}
+
 export const getUrlParamValue = (name, url) => {
   if (!url) return false
   let out = []
@@ -62,7 +62,6 @@
   }
   if (!out.length) return undefined
   return out
->>>>>>> 85fb319e
 }
 
 // Epic helpers
