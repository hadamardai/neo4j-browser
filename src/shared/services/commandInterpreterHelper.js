--- conflicted
+++ resolved
@@ -108,17 +108,16 @@
     return newAction
   }
 }, {
-<<<<<<< HEAD
   name: 'queries',
   match: (cmd) => cmd === 'queries',
   exec: (action, cmdchar, put, store) => {
     put(frames.add({ ...action, type: 'queries', result: "{res : 'QUERIES RESULT'}" }))
-=======
+  }
+}, {
   name: 'help',
   match: (cmd) => /^help(\s|$)/.test(cmd),
   exec: function (action, cmdchar, put, store) {
     put(frames.add({...action, type: 'help'}))
->>>>>>> cfd546e6
   }
 }, {
   name: 'catch-all',
