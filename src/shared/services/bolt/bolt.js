--- conflicted
+++ resolved
@@ -78,13 +78,9 @@
     return mappings.recordsToTableArray(records, intChecker, intConverter)
   },
   extractNodesAndRelationshipsFromRecords: (records) => {
-<<<<<<< HEAD
     const intChecker = neo4j.v1.isInt
     const intConverter = (val) => val.toString()
     return mappings.extractNodesAndRelationshipsFromRecords(records, neo4j.v1.types, intChecker,intConverter )
-=======
-    return mappings.extractNodesAndRelationshipsFromRecords(records, neo4j.types)
->>>>>>> 6a26b2e4
   },
   extractPlan: (result) => {
     return mappings.extractPlan(result)
