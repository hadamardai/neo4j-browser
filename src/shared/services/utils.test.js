--- conflicted
+++ resolved
@@ -29,7 +29,7 @@
       expect(utils.moveInArray(t.from, t.to, t.test)).toEqual(t.expect)
     })
   })
-<<<<<<< HEAD
+
   test('getUrlInfo', () => {
     // When && Then
     expect(utils.getUrlInfo('http://anything.com')).toEqual({
@@ -106,22 +106,21 @@
       expect(utils.hostIsAllowed('guides.neo4j.com', '')).toEqual(true)
       expect(utils.hostIsAllowed('localhost', null)).toEqual(true)
       expect(utils.hostIsAllowed('localhost', '')).toEqual(true)
-=======
-  test('can parse url params correctly', () => {
+    }
+    test('can parse url params correctly', () => {
     // Given
-    const urls = [
-      {location: 'http://neo4j.com/?param=1', paramName: 'param', expect: ['1']},
-      {location: 'http://neo4j.com/?param=1&param=2', paramName: 'param', expect: ['1', '2']},
-      {location: 'http://neo4j.com/?param2=2&param=1', paramName: 'param', expect: ['1']},
-      {location: 'http://neo4j.com/?param=', paramName: 'param', expect: undefined},
-      {location: 'http://neo4j.com/', paramName: 'param', expect: undefined}
-    ]
+      const urls = [
+        {location: 'http://neo4j.com/?param=1', paramName: 'param', expect: ['1']},
+        {location: 'http://neo4j.com/?param=1&param=2', paramName: 'param', expect: ['1', '2']},
+        {location: 'http://neo4j.com/?param2=2&param=1', paramName: 'param', expect: ['1']},
+        {location: 'http://neo4j.com/?param=', paramName: 'param', expect: undefined},
+        {location: 'http://neo4j.com/', paramName: 'param', expect: undefined}
+      ]
 
-    // When & Then
-    urls.forEach((tCase) => {
-      const res = utils.getUrlParamValue(tCase.paramName, tCase.location)
-      expect(res).toEqual(tCase.expect)
->>>>>>> 85fb319e
+      // When & Then
+      urls.forEach((tCase) => {
+        const res = utils.getUrlParamValue(tCase.paramName, tCase.location)
+        expect(res).toEqual(tCase.expect)
     })
   })
 })