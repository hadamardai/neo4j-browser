--- conflicted
+++ resolved
@@ -40,12 +40,9 @@
   switchConnectionSuccessEpic,
   switchConnectionFailEpic,
   silentDisconnectEpic,
-<<<<<<< HEAD
+  verifyConnectionCredentialsEpic,
   usingDbEpic,
   useDbEpic
-=======
-  verifyConnectionCredentialsEpic
->>>>>>> 4ae2ecb3
 } from './modules/connections/connectionsDuck'
 import {
   dbMetaEpic,
@@ -104,12 +101,9 @@
   connectEpic,
   disconnectEpic,
   silentDisconnectEpic,
-<<<<<<< HEAD
+  verifyConnectionCredentialsEpic,
   usingDbEpic,
   useDbEpic,
-=======
-  verifyConnectionCredentialsEpic,
->>>>>>> 4ae2ecb3
   startupConnectEpic,
   disconnectSuccessEpic,
   validateConnectionCredentials,
