--- conflicted
+++ resolved
@@ -5,21 +5,13 @@
   <parent>
     <groupId>org.neo4j</groupId>
     <artifactId>parent</artifactId>
-<<<<<<< HEAD
     <version>3.0.0-SNAPSHOT</version>
-=======
-    <version>2.3.2-SNAPSHOT</version>
->>>>>>> 5882cbb8
     <relativePath>../..</relativePath>
   </parent>
 
   <groupId>org.neo4j.app</groupId>
   <artifactId>neo4j-browser</artifactId>
-<<<<<<< HEAD
   <version>3.0.0-SNAPSHOT</version>
-=======
-  <version>2.3.2-SNAPSHOT</version>
->>>>>>> 5882cbb8
   <name>Neo4j - Browser</name>
   <description>Graph database client.</description>
 
