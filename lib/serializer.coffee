--- conflicted
+++ resolved
@@ -20,15 +20,10 @@
 
 'use strict'
 
-<<<<<<< HEAD
-window.neo = window.neo || {}
-neo = window.neo
-=======
 if global? then global.neo = global.neo || {};
 if window? then window.neo = window.neo || {};
 
 neo = global?.neo || window?.neo
->>>>>>> dc373f3c
 
 class neo.serializer
   constructor: (opts = {}) ->
