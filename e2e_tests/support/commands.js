const SubmitQueryButton = '[data-testid="editor-Run"]'
const ClearEditorButton =
  '[data-testid="activeEditor"] [data-testid="editor-discard"]'
const EditorTextField = '[data-testid="activeEditor"] textarea'
const VisibleEditor = '[data-testid="editor-wrapper"]'

/* global Cypress, cy */

Cypress.Commands.add('getEditor', () => cy.get(VisibleEditor))
Cypress.Commands.add('getFrames', () => cy.get('[data-testid="frame"]'))
Cypress.Commands.add('getPrevInFrameStackBtn', () =>
  cy.get('[data-testid="prev-in-stack-button"]')
)
Cypress.Commands.add('getNextInFrameStackBtn', () =>
  cy.get('[data-testid="next-in-stack-button"]')
)

Cypress.Commands.add(
  'setInitialPassword',
  (
    newPassword,
    initialPassword = 'neo4j',
    username = 'neo4j',
    boltUrl = Cypress.config('boltUrl'),
    force = false
  ) => {
    if (!Cypress.config('setInitialPassword') && !force) {
      // We assume pw already set on local
      return
    }

    cy.title().should('include', 'Neo4j Browser')
    cy.wait(3000)

    cy.get('input[data-testid="boltaddress"]')
      .clear()
      .type(boltUrl)

    cy.get('input[data-testid="username"]')
      .clear()
      .type(username)
    cy.get('input[data-testid="password"]').type(initialPassword)

    cy.get('button[data-testid="connect"]').click()

    // update password
    cy.get('input[data-testid="newPassword"]', { timeout: 20000 })
    cy.get('input[data-testid="newPassword"]').should('have.value', '')
    cy.get('input[data-testid="newPasswordConfirmation"]').should(
      'have.value',
      ''
    )

    cy.get('input[data-testid="newPassword"]').type(newPassword)
    cy.get('input[data-testid="newPasswordConfirmation"]').type(newPassword)
    cy.get('button[data-testid="changePassword"]').click()

    cy.get('input[data-testid="changePassword"]').should('not.be.visible')
    cy.get('[data-testid="frameCommand"]', { timeout: 10000 }).should(
      'contain',
      ':play start'
    )
  }
)
Cypress.Commands.add(
  'connect',
  (
    username,
    password,
    boltUrl = Cypress.config('boltUrl'),
    makeAssertions = true
  ) => {
    cy.executeCommand(':server disconnect')
    cy.executeCommand(':clear')
    cy.executeCommand(':server connect')

    cy.get('input[data-testid="boltaddress"]')
      .clear()
      .type(boltUrl)

    cy.get('input[data-testid="username"]')
      .clear()
      .type(username)
    cy.get('input[data-testid="password"]')
      .clear()
      .type(password)

    cy.get('button[data-testid="connect"]').click()
    if (makeAssertions) {
      cy.get('[data-testid="frame"]', { timeout: 25000 }).should(
        'have.length',
        2
      )
      cy.wait(500)
      cy.get('[data-testid="frameCommand"]')
        .first()
        .should('contain', ':play start')
      cy.executeCommand(':clear')
    }
  }
)
Cypress.Commands.add('disconnect', () => {
  const query = ':server disconnect'
  cy.executeCommand(query)
})

Cypress.Commands.add('executeCommand', (query, options = {}) => {
<<<<<<< HEAD
  cy.get(ClearEditorButton)
    .click()
    .should('not.exist')
  cy.wait(1000)
  cy.get(Editor).type(query, { force: true, ...options })
=======
  cy.get(EditorTextField).type(query, { force: true, ...options })
>>>>>>> f6a8fee6
  cy.wait(100)
  cy.get(SubmitQueryButton).click()
  cy.wait(1000)
})

Cypress.Commands.add('disableEditorAutocomplete', () => {
<<<<<<< HEAD
=======
  cy.get(ClearEditorButton).click()
>>>>>>> f6a8fee6
  cy.executeCommand(':config editorAutocomplete: false')
  cy.executeCommand(':clear')
})
Cypress.Commands.add('enableEditorAutocomplete', () => {
<<<<<<< HEAD
=======
  cy.get(ClearEditorButton).click()
>>>>>>> f6a8fee6
  cy.executeCommand(':config editorAutocomplete: true')
  cy.executeCommand(':clear')
})
Cypress.Commands.add('waitForCommandResult', () => {
  cy.get('[data-testid="frame-loaded-contents"]', { timeout: 40000 }).should(
    'be.visible'
  )
})
Cypress.Commands.add('resultContains', str => {
  cy.get('[data-testid="frameContents"]', { timeout: 40000 }).should(
    'contain',
    str
  )
})
Cypress.Commands.add('addUser', (userName, password, role, force) => {
  cy.get('[id*=username]')
  cy.get('[id*=username]').type(userName)
  cy.get('[id*=password]')
    .first()
    .type(password)
  cy.get('[id*=password-confirm]').type(password)
  cy.get('[id*=roles-selector]').select(role)
  if (force === true) {
    cy.get('[type=checkbox]').click()
  }
  cy.get('[class*=Button]')
    .contains('Add User')
    .click()
})
Cypress.Commands.add('enableMultiStatement', () => {
  cy.get('[data-testid="drawerSettings"]').click()
  cy.get('[data-testid="enableMultiStatementMode"]', { timeout: 30000 }).check({
    force: true
  })
  cy.get('[data-testid="drawerSettings"]').click()
})
Cypress.Commands.add('disableMultiStatement', () => {
  cy.get('[data-testid="drawerSettings"]').click()
  cy.get('[data-testid="enableMultiStatementMode"]', {
    timeout: 30000
  }).uncheck({ force: true })
  cy.get('[data-testid="drawerSettings"]').click()
})
Cypress.Commands.add('createUser', (username, password, forceChangePw) => {
  cy.dropUser(username)
  if (Cypress.config('serverVersion') >= 4.0) {
    cy.executeCommand(':use system')
    cy.executeCommand(
      `CREATE USER ${username} SET PASSWORD "${password}" CHANGE ${
        forceChangePw ? '' : 'NOT '
      }REQUIRED`
    )
  } else {
    cy.executeCommand(`CALL dbms.security.deleteUser("${username}")`)
    cy.executeCommand(':clear')
    cy.executeCommand(
      `CALL dbms.security.createUser("${username}", "${password}", ${
        forceChangePw ? 'true' : 'false'
      })`
    )
  }
})
Cypress.Commands.add('dropUser', username => {
  if (Cypress.config('serverVersion') >= 4.0) {
    cy.executeCommand(':use system')
    cy.executeCommand(`DROP USER ${username}`)
    cy.executeCommand(':clear')
  } else {
    cy.executeCommand(`CALL dbms.security.deleteUser("${username}")`)
    cy.executeCommand(':clear')
  }
})<|MERGE_RESOLUTION|>--- conflicted
+++ resolved
@@ -105,33 +105,17 @@
 })
 
 Cypress.Commands.add('executeCommand', (query, options = {}) => {
-<<<<<<< HEAD
-  cy.get(ClearEditorButton)
-    .click()
-    .should('not.exist')
-  cy.wait(1000)
-  cy.get(Editor).type(query, { force: true, ...options })
-=======
   cy.get(EditorTextField).type(query, { force: true, ...options })
->>>>>>> f6a8fee6
   cy.wait(100)
   cy.get(SubmitQueryButton).click()
   cy.wait(1000)
 })
 
 Cypress.Commands.add('disableEditorAutocomplete', () => {
-<<<<<<< HEAD
-=======
-  cy.get(ClearEditorButton).click()
->>>>>>> f6a8fee6
   cy.executeCommand(':config editorAutocomplete: false')
   cy.executeCommand(':clear')
 })
 Cypress.Commands.add('enableEditorAutocomplete', () => {
-<<<<<<< HEAD
-=======
-  cy.get(ClearEditorButton).click()
->>>>>>> f6a8fee6
   cy.executeCommand(':config editorAutocomplete: true')
   cy.executeCommand(':clear')
 })
