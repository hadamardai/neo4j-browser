.inner
  h4 Documentation
  h5 Introduction
  ul
    li
      a(play-topic='intro') Getting started
    li
      a(play-topic='graphs') Basic graph concepts
    li
      a(play-topic='cypher') Writing Cypher queries

<<<<<<< HEAD
=======
  h5 Reference Library
  ul.undecorated
    li
      a(href="{{ neo4j.version | neo4jDeveloperDoc }}/") Developer Manual
    li
      a(href="{{ neo4j.version | neo4jOperationsDoc }}/") Operations Manual
    li
      a(href="{{ neo4j.version | neo4jCypherRefcardDoc }}/") Cypher
    li
      a(href='http://graphgist.neo4j.com/') GraphGists
    li
      a(href='https://neo4j.com/developer/kb') Knowledge Base

>>>>>>> 535ce2f7
  h5 Help
  ul
    li
      a(help-topic='help') Help
    li
      a(help-topic='cypher') Cypher syntax
    li
      a(help-topic='commands') Available commands
    li
      a(help-topic='keys') Keyboard shortcuts

  h5 Useful Resources
  ul.undecorated
    li
      a(href="{{ neo4j.version | neo4jDeveloperDoc }}/") Developer Manual
    li
      a(href="{{ neo4j.version | neo4jOperationsDoc }}/") Operations Manual
    li
      a(href="{{ neo4j.version | neo4jCypherRefcardDoc }}/") Cypher Refcard
    li
      a(href='https://neo4j.com/graphgists') GraphGists
    li
      a(href="neo4j.com/developer") Developer Site
<|MERGE_RESOLUTION|>--- conflicted
+++ resolved
@@ -9,22 +9,6 @@
     li
       a(play-topic='cypher') Writing Cypher queries
 
-<<<<<<< HEAD
-=======
-  h5 Reference Library
-  ul.undecorated
-    li
-      a(href="{{ neo4j.version | neo4jDeveloperDoc }}/") Developer Manual
-    li
-      a(href="{{ neo4j.version | neo4jOperationsDoc }}/") Operations Manual
-    li
-      a(href="{{ neo4j.version | neo4jCypherRefcardDoc }}/") Cypher
-    li
-      a(href='http://graphgist.neo4j.com/') GraphGists
-    li
-      a(href='https://neo4j.com/developer/kb') Knowledge Base
-
->>>>>>> 535ce2f7
   h5 Help
   ul
     li
@@ -48,3 +32,5 @@
       a(href='https://neo4j.com/graphgists') GraphGists
     li
       a(href="neo4j.com/developer") Developer Site
+    li
+      a(href='https://neo4j.com/developer/kb') Knowledge Base
