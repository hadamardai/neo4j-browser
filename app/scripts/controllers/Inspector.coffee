--- conflicted
+++ resolved
@@ -130,7 +130,6 @@
         width: nodeDisplaySizes[idx]
         height: nodeDisplaySizes[idx]
 
-<<<<<<< HEAD
       $scope.$watch('style', (oldValue, newValue) ->
         unless oldValue is newValue or newValue is not null
           $scope.$emit 'close.contextMenu'
@@ -138,6 +137,4 @@
 
       $scope.showIcons = Settings.experimentalFeatures
 
-=======
->>>>>>> 157c544c
   ]