--- conflicted
+++ resolved
@@ -82,21 +82,6 @@
               $scope.neo4j.clusterRole = no
           )
 
-<<<<<<< HEAD
-        featureCheck = ->
-          if 'dbms.security.listUsers' in $scope.procedures
-            ProtocolFactory.utils().getUser().then((res) ->
-              $scope.user = res
-              Features.showAdmin = 'admin' in res.roles
-            )
-          else
-            $scope.user = $scope.static_user
-
-          Features.canGetRoles = 'dbms.security.listRoles' in $scope.procedures
-          Features.canActivateUser = 'dbms.security.activateUser' in $scope.procedures
-          Features.canChangePassword = 'dbms.security.changeUserPassword' in $scope.procedures
-          Features.usingCoreEdge = 'dbms.cluster.overview' in $scope.procedures
-=======
         clearDbInfo = ->
           $scope.procedures = []
           $scope.labels = []
@@ -108,7 +93,20 @@
           $scope.user = null
           $scope.server = null
           $scope.neo4j.version = null
->>>>>>> a493e3a5
+
+        featureCheck = ->
+          if 'dbms.security.listUsers' in $scope.procedures
+            ProtocolFactory.utils().getUser().then((res) ->
+              $scope.user = res
+              Features.showAdmin = 'admin' in res.roles
+            )
+          else
+            $scope.user = $scope.static_user
+
+          Features.canGetRoles = 'dbms.security.listRoles' in $scope.procedures
+          Features.canActivateUser = 'dbms.security.activateUser' in $scope.procedures
+          Features.canChangePassword = 'dbms.security.changeUserPassword' in $scope.procedures
+          Features.usingCoreEdge = 'dbms.cluster.overview' in $scope.procedures
 
         fetchJMX = ->
           ProtocolFactory.utils().getJmx([
