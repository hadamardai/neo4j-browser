--- conflicted
+++ resolved
@@ -35,21 +35,15 @@
       _driver = null
       _errorStatus = null
 
-<<<<<<< HEAD
-      _connectDriver = (host, auth, opts) ->
-        bolt.driver "bolt://" + host.split("bolt://").join(''), auth, opts
-
-      _shouldEncryptConnection = ->
-=======
-      checkConnectionError = (error) ->
+     checkConnectionError = (error) ->
         message = error.message || (error.fields && error.fields[0].message)
         if message.indexOf('WebSocket connection failure') == 0 || message.indexOf('No operations allowed until you send an INIT message successfully') == 0
           $rootScope.check()
 
-      getDriverObj = (withoutCredentials = no) ->
-        authData = AuthDataService.getPlainAuthData()
-        host = Settings.boltHost || $location.host()
->>>>>>> 9e334f0c
+      _connectDriver = (host, auth, opts) ->
+        bolt.driver "bolt://" + host.split("bolt://").join(''), auth, opts
+
+      _shouldEncryptConnection = ->
         encrypted = if $location.protocol() is 'https' then yes else no
 
       _getAuthData = ->
@@ -175,11 +169,7 @@
               session.close()
               q.resolve r
             ).catch((e) ->
-<<<<<<< HEAD
-              console.log e
-=======
               checkConnectionError(e)
->>>>>>> 9e334f0c
               q.reject e
             )
         {tx: tx, promise: q.promise, session: session}
